--- conflicted
+++ resolved
@@ -442,17 +442,13 @@
 
                 self.mac2port.mac_del(dp.id, mac_)
 
-<<<<<<< HEAD
             try:
                 self.mac2net.del_mac(mac_)
+                self.api_db.delMAC(haddr_to_str(mac_))
             except MacAddressNotFound:
                 # Race condition between del_mac REST API and OF port_del ofp_event
                 # Other possibility is that Ryu has been restarted after a crash
                 pass
-=======
-            self.mac2net.del_mac(mac_)
-            self.api_db.delMAC(haddr_to_str(mac_))
->>>>>>> 778aeb29
 
         self.nw.port_deleted(datapath.id, port_no)
 
@@ -569,22 +565,10 @@
 
         actions = []
         if broadcast or out_port is None:
-<<<<<<< HEAD
-            out_port_list = []
-            for dpid, port in self.nw.list_ports(NW_ID_PXE_CTRL):
-                if port != msg.in_port and dpid == datapath.id:
-                    out_port_list.append(port)
-
-            if src_nw_id == NW_ID_PXE_CTRL:
-                for dpid, port in self.nw.list_ports(NW_ID_PXE):
-                    if port != msg.in_port and dpid == datapath.id:
-                        out_port_list.append(port)
-=======
             out_port_list = self._get_all_out_ports(datapath.id, in_port, NW_ID_PXE_CTRL)
 
             if src_nw_id == NW_ID_PXE_CTRL:
                 out_port_list.extend(self._get_all_out_ports(datapath.id, in_port, NW_ID_PXE))
->>>>>>> 778aeb29
 
             for port in out_port_list:
                 actions.append(datapath.ofproto_parser.OFPActionOutput(port))
@@ -613,23 +597,12 @@
         actions = []
         if broadcast or out_port is None:
             out_port_list = []
-<<<<<<< HEAD
-            for dpid, port in self.nw.list_ports(NW_ID_MGMT_CTRL):
-                if port !=  msg.in_port and dpid == datapath.id:
-                    out_port_list.append(port)
-
-            if src_nw_id == NW_ID_MGMT_CTRL:
-                for dpid, port in self.nw.list_ports(NW_ID_MGMT):
-                    if port != msg.in_port and dpid == datapath.id:
-                        out_port_list.append(port)
-=======
             out_port_list.extend(self.nw.filter_ports(datapath.id,
                                         msg.in_port, NW_ID_MGMT_CTRL))
 
             if src_nw_id == NW_ID_MGMT_CTRL:
                 out_port_list.extend(self.nw.filter_ports(datapath.id,
                                                 msg.in_port, NW_ID_MGMT))
->>>>>>> 778aeb29
 
             for port in out_port_list:
                 actions.append(datapath.ofproto_parser.OFPActionOutput(port))
