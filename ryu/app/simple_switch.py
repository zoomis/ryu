# Copyright (C) 2011 Nippon Telegraph and Telephone Corporation.
#
# Licensed under the Apache License, Version 2.0 (the "License");
# you may not use this file except in compliance with the License.
# You may obtain a copy of the License at
#
#    http://www.apache.org/licenses/LICENSE-2.0
#
# Unless required by applicable law or agreed to in writing, software
# distributed under the License is distributed on an "AS IS" BASIS,
# WITHOUT WARRANTIES OR CONDITIONS OF ANY KIND, either express or
# implied.
# See the License for the specific language governing permissions and
# limitations under the License.

import logging
import struct

from ryu.base import app_manager
from ryu.controller import mac_to_port
from ryu.controller import ofp_event
from ryu.controller.handler import MAIN_DISPATCHER
from ryu.controller.handler import set_ev_cls
from ryu.ofproto import nx_match
from ryu.lib.mac import haddr_to_str
from ryu.lib import mac

LOG = logging.getLogger('ryu.app.simple_switch')

# TODO: we should split the handler into two parts, protocol
# independent and dependant parts.

# TODO: can we use dpkt python library?

# TODO: we need to move the followings to something like db


class SimpleSwitch(app_manager.RyuApp):
    _CONTEXTS = {
        'mac2port': mac_to_port.MacToPortTable,
        }

    def __init__(self, *args, **kwargs):
        super(SimpleSwitch, self).__init__(*args, **kwargs)
        self.mac2port = kwargs['mac2port']

    def _drop_packet(self, msg):
        datapath = msg.datapath
        datapath.send_packet_out(msg.buffer_id, msg.in_port, [])

    @set_ev_cls(ofp_event.EventOFPPacketIn, MAIN_DISPATCHER)
    def _packet_in_handler(self, ev):
        msg = ev.msg
        datapath = msg.datapath
        ofproto = datapath.ofproto

        dst, src, _eth_type = struct.unpack_from('!6s6sH', buffer(msg.data), 0)

        dpid = datapath.id
        self.mac2port.dpid_add(dpid)
        LOG.info("packet in %s %s %s %s",
                 dpid, haddr_to_str(src), haddr_to_str(dst), msg.in_port)

        self.mac2port.port_add(dpid, msg.in_port, src)
	broadcast = (dst == mac.BROADCAST) or mac.is_multicast(dst)
	
        if broadcast:
		out_port = ofproto.OFPP_FLOOD
         	LOG.info("broadcast frame, flood and install flow")
	else:		
		if src != dst:
			out_port = self.mac2port.port_get(dpid, dst)
	        	if out_port == None:
         			LOG.info("out_port not found")
				out_port = ofproto.OFPP_FLOOD
		else:
			self._drop_packet(msg)
			return

        actions = [datapath.ofproto_parser.OFPActionOutput(out_port)]

        rule = nx_match.ClsRule()
        rule.set_in_port(msg.in_port)
        rule.set_dl_dst(dst)
        rule.set_dl_src(src)
        rule.set_nw_dscp(0)
        datapath.send_flow_mod(
            rule=rule, cookie=0, command=ofproto.OFPFC_ADD,
            idle_timeout=0, hard_timeout=0,
            priority=ofproto.OFP_DEFAULT_PRIORITY,
            flags=ofproto.OFPFF_SEND_FLOW_REM, actions=actions)

        datapath.send_packet_out(msg.buffer_id, msg.in_port, actions)

    @set_ev_cls(ofp_event.EventOFPPortStatus, MAIN_DISPATCHER)
    def port_status_handler(self, ev):
        msg = ev.msg
        reason = msg.reason
<<<<<<< HEAD
        port_no = msg.desc.port_no

=======
>>>>>>> 577bd493
        ofproto = msg.datapath.ofproto

        if reason == ofproto.OFPPR_ADD:
		port_no = msg.desc.port_no 
        	LOG.info("port added %s", port_no)
        elif reason == ofproto.OFPPR_DELETE:
		port_no = msg.desc.port_no 
        	LOG.info("port deleted %s", port_no)
        else:
		port_no = msg.desc.port_no 
        	LOG.info("port modified %s", port_no)

    @set_ev_cls(ofp_event.EventOFPBarrierReply, MAIN_DISPATCHER)
    def barrier_replay_handler(self, ev):
        pass<|MERGE_RESOLUTION|>--- conflicted
+++ resolved
@@ -62,20 +62,20 @@
                  dpid, haddr_to_str(src), haddr_to_str(dst), msg.in_port)
 
         self.mac2port.port_add(dpid, msg.in_port, src)
-	broadcast = (dst == mac.BROADCAST) or mac.is_multicast(dst)
-	
+        broadcast = (dst == mac.BROADCAST) or mac.is_multicast(dst)
+    
         if broadcast:
-		out_port = ofproto.OFPP_FLOOD
-         	LOG.info("broadcast frame, flood and install flow")
-	else:		
-		if src != dst:
-			out_port = self.mac2port.port_get(dpid, dst)
-	        	if out_port == None:
-         			LOG.info("out_port not found")
-				out_port = ofproto.OFPP_FLOOD
-		else:
-			self._drop_packet(msg)
-			return
+            out_port = ofproto.OFPP_FLOOD
+            LOG.info("broadcast frame, flood and install flow")
+        else:       
+            if src != dst:
+                out_port = self.mac2port.port_get(dpid, dst)
+                if out_port == None:
+                    LOG.info("out_port not found")
+                    out_port = ofproto.OFPP_FLOOD
+            else:
+                self._drop_packet(msg)
+                return
 
         actions = [datapath.ofproto_parser.OFPActionOutput(out_port)]
 
@@ -96,22 +96,17 @@
     def port_status_handler(self, ev):
         msg = ev.msg
         reason = msg.reason
-<<<<<<< HEAD
         port_no = msg.desc.port_no
 
-=======
->>>>>>> 577bd493
         ofproto = msg.datapath.ofproto
-
         if reason == ofproto.OFPPR_ADD:
-		port_no = msg.desc.port_no 
-        	LOG.info("port added %s", port_no)
+            LOG.info("port added %s", port_no)
         elif reason == ofproto.OFPPR_DELETE:
-		port_no = msg.desc.port_no 
-        	LOG.info("port deleted %s", port_no)
+            LOG.info("port deleted %s", port_no)
+        elif reason == ofproto.OFPPR_MODIFY:
+            LOG.info("port modified %s", port_no)
         else:
-		port_no = msg.desc.port_no 
-        	LOG.info("port modified %s", port_no)
+            LOG.info("Illeagal port state %s %s", port_no, reason)
 
     @set_ev_cls(ofp_event.EventOFPBarrierReply, MAIN_DISPATCHER)
     def barrier_replay_handler(self, ev):
