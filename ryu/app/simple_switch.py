--- conflicted
+++ resolved
@@ -1,128 +1,3 @@
-<<<<<<< HEAD
-# Copyright (C) 2011 Nippon Telegraph and Telephone Corporation.
-#
-# Licensed under the Apache License, Version 2.0 (the "License");
-# you may not use this file except in compliance with the License.
-# You may obtain a copy of the License at
-#
-#    http://www.apache.org/licenses/LICENSE-2.0
-#
-# Unless required by applicable law or agreed to in writing, software
-# distributed under the License is distributed on an "AS IS" BASIS,
-# WITHOUT WARRANTIES OR CONDITIONS OF ANY KIND, either express or
-# implied.
-# See the License for the specific language governing permissions and
-# limitations under the License.
-
-import logging
-import struct
-
-from ryu.base import app_manager
-from ryu.controller import mac_to_port
-from ryu.controller import ofp_event
-from ryu.controller.handler import MAIN_DISPATCHER
-from ryu.controller.handler import set_ev_cls
-from ryu.ofproto import ofproto_v1_0
-from ryu.lib.mac import haddr_to_str
-from ryu.lib import mac
-
-LOG = logging.getLogger('ryu.app.simple_switch')
-
-# TODO: we should split the handler into two parts, protocol
-# independent and dependant parts.
-
-# TODO: can we use dpkt python library?
-
-# TODO: we need to move the followings to something like db
-
-
-class SimpleSwitch(app_manager.RyuApp):
-    OFP_VERSIONS = [ofproto_v1_0.OFP_VERSION]
-
-    def __init__(self, *args, **kwargs):
-        super(SimpleSwitch, self).__init__(*args, **kwargs)
-        self.mac_to_port = {}
-
-    def add_flow(self, datapath, in_port, dst, actions):
-        ofproto = datapath.ofproto
-
-        wildcards = ofproto_v1_0.OFPFW_ALL
-        wildcards &= ~ofproto_v1_0.OFPFW_IN_PORT
-        wildcards &= ~ofproto_v1_0.OFPFW_DL_DST
-
-        match = datapath.ofproto_parser.OFPMatch(
-            wildcards, in_port, 0, dst,
-            0, 0, 0, 0, 0, 0, 0, 0, 0)
-
-        mod = datapath.ofproto_parser.OFPFlowMod(
-            datapath=datapath, match=match, cookie=0,
-            command=ofproto.OFPFC_ADD, idle_timeout=0, hard_timeout=0,
-            priority=ofproto.OFP_DEFAULT_PRIORITY,
-            flags=ofproto.OFPFF_SEND_FLOW_REM, actions=actions)
-        datapath.send_msg(mod)
-
-    @set_ev_cls(ofp_event.EventOFPPacketIn, MAIN_DISPATCHER)
-    def _packet_in_handler(self, ev):
-        msg = ev.msg
-        datapath = msg.datapath
-        ofproto = datapath.ofproto
-
-        dst, src, _eth_type = struct.unpack_from('!6s6sH', buffer(msg.data), 0)
-
-        dpid = datapath.id
-        self.mac_to_port.setdefault(dpid, {})
-
-        LOG.info("packet in %s %s %s %s",
-                 dpid, haddr_to_str(src), haddr_to_str(dst), msg.in_port)
-
-        # learn a mac address to avoid FLOOD next time.
-        self.mac_to_port[dpid][src] = msg.in_port
-        broadcast = (dst == mac.BROADCAST) or mac.is_multicast(dst)
-    
-        if broadcast:
-            out_port = ofproto.OFPP_FLOOD
-            LOG.info("broadcast frame, flood and install flow")
-        elif src != dst:
-            if dst in self.mac_to_port[dpid]:
-                out_port = self.mac_to_port[dpid][dst]
-            else:
-                LOG.info("out_port not found")
-                out_port = ofproto.OFPP_FLOOD
-        else:
-            self._drop_packet(msg)
-            return
-
-        actions = [datapath.ofproto_parser.OFPActionOutput(out_port)]
-
-        # install a flow to avoid packet_in next time
-        if broadcast or (out_port != ofproto.OFPP_FLOOD):
-            self.add_flow(datapath, msg.in_port, dst, actions)
-
-        out = datapath.ofproto_parser.OFPPacketOut(
-            datapath=datapath, buffer_id=msg.buffer_id, in_port=msg.in_port,
-            actions=actions)
-        datapath.send_msg(out)
-
-    @set_ev_cls(ofp_event.EventOFPPortStatus, MAIN_DISPATCHER)
-    def _port_status_handler(self, ev):
-        msg = ev.msg
-        reason = msg.reason
-        port_no = msg.desc.port_no
-
-        ofproto = msg.datapath.ofproto
-        if reason == ofproto.OFPPR_ADD:
-            LOG.info("port added %s", port_no)
-        elif reason == ofproto.OFPPR_DELETE:
-            LOG.info("port deleted %s", port_no)
-        elif reason == ofproto.OFPPR_MODIFY:
-            LOG.info("port modified %s", port_no)
-        else:
-            LOG.info("Illeagal port state %s %s", port_no, reason)
-
-    @set_ev_cls(ofp_event.EventOFPBarrierReply, MAIN_DISPATCHER)
-    def barrier_replay_handler(self, ev):
-        pass
-=======
 # Copyright (C) 2011 Nippon Telegraph and Telephone Corporation.
 #
 # Licensed under the Apache License, Version 2.0 (the "License");
@@ -237,5 +112,4 @@
         elif reason == ofproto.OFPPR_MODIFY:
             LOG.info("port modified %s", port_no)
         else:
-            LOG.info("Illeagal port state %s %s", port_no, reason)
->>>>>>> 01e144d7
+            LOG.info("Illeagal port state %s %s", port_no, reason)