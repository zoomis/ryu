# Copyright (C) 2012 Nippon Telegraph and Telephone Corporation.
# Copyright (C) 2012 Isaku Yamahata <yamahata at private email ne jp>
#
# Licensed under the Apache License, Version 2.0 (the "License");
# you may not use this file except in compliance with the License.
# You may obtain a copy of the License at
#
#    http://www.apache.org/licenses/LICENSE-2.0
#
# Unless required by applicable law or agreed to in writing, software
# distributed under the License is distributed on an "AS IS" BASIS,
# WITHOUT WARRANTIES OR CONDITIONS OF ANY KIND, either express or
# implied.
# See the License for the specific language governing permissions and
# limitations under the License.

import json
from webob import Request, Response

from ryu.base import app_manager
from ryu.controller import network
from ryu.controller import flowvisor_cli
from ryu.controller import dpset
from ryu.controller import mac_to_port
from ryu.exception import NetworkNotFound, NetworkAlreadyExist
from ryu.exception import PortNotFound, PortAlreadyExist, PortUnknown
from ryu.app.wsgi import ControllerBase, WSGIApplication
from ryu.exception import MacAddressDuplicated
from ryu.lib.mac import is_multicast, haddr_to_str
from ryu.app.rest_nw_id import NW_ID_EXTERNAL

## TODO:XXX
## define db interface and store those information into db

# REST API

# get the list of networks
# GET /v1.0/networks/
#
# register a new network.
# Fail if the network is already registered.
# POST /v1.0/networks/{network-id}
#
# update a new network.
# Success as nop even if the network is already registered.
#
# PUT /v1.0/networks/{network-id}
#
# remove a network
# DELETE /v1.0/networks/{network-id}
#
# get the list of sets of dpid and port
# GET /v1.0/networks/{network-id}/
#
# register a new set of dpid and port
# Fail if the port is already registered.
# POST /v1.0/networks/{network-id}/{dpid}_{port-id}
#
# update a new set of dpid and port
# Success as nop even if same port already registered
# PUT /v1.0/networks/{network-id}/{dpid}_{port-id}
#
# remove a set of dpid and port
# DELETE /v1.0/networks/{network-id}/{dpid}_{port-id}

# We store networks and ports like the following:
#
# {network_id: [(dpid, port), ...
# {3: [(3,4), (4,7)], 5: [(3,6)], 1: [(5,6), (4,5), (4, 10)]}
#

class NetworkController(ControllerBase):
    def __init__(self, req, link, data, **config):
        super(NetworkController, self).__init__(req, link, data, **config)
        self.nw = data

    def create(self, req, network_id, **_kwargs):
        try:
            self.nw.create_network(network_id)
        except NetworkAlreadyExist:
            return Response(status=409)
        else:
            return Response(status=200)

    def update(self, req, network_id, **_kwargs):
        self.nw.update_network(network_id)
        return Response(status=200)

    def lists(self, req, **_kwargs):
        body = json.dumps(self.nw.list_networks())
        return Response(content_type='application/json', body=body)

    def list_macs(self, req, network_id, **_kwargs):
        mac_list = []
        for macAddr in self.nw.list_macs(network_id):
            macStr = ""
            for byte in map(ord, macAddr): #Converts byte-wise mac addr to proper string
                macStr += "%X" % byte + "-"
            
            mac_list.append(macStr[:-1])
            
        body = json.dumps(mac_list)
        return Response(content_type='application/json', body=body)

    def add_mac(self, req, network_id, mac, **_kwargs):
        try:
            self.nw.add_mac(network_id, mac)
        except MacAddressDuplicated:
            return Response(status=409)
        else:
            return Response(status=200)

    def add_iface(self, req, network_id, iface_id, **_kwargs):
        try:
            self.nw.add_iface(network_id, iface_id)
        except MacAddressDuplicated:
            return Response(status=409)
        else:
            return Response(status=200)

    def del_mac(self, req, network_id, mac, **_kwargs):
        try:
            # 'network_id' not actually required
            # Kept to keep uri format similar to add_mac
            self.nw.del_mac(mac)
        except:
            return Response(status=500)
        else:
            return Response(status=200)

    def del_iface(self, req, network_id, iface_id, **_kwargs):
        try:
            # 'network_id' not actually required
            # Kept to keep uri format similar to add_iface
            self.nw.del_iface(iface_id)
        except:
            return Response(status=500)
        else:
            return Response(status=200)

    def delete(self, req, network_id, **_kwargs):
        try:
            self.nw.remove_network(network_id)
        except NetworkNotFound:
            return Response(status=404)

        return Response(status=200)

    def setPacketHandler(self, req, handler_id, **_kwargs):
        self.nw.setPacketHandler(int(handler_id))
        return Response(status=200)


class PortController(ControllerBase):
    def __init__(self, req, link, data, **config):
        super(PortController, self).__init__(req, link, data, **config)
        self.nw = data.get('nw')
        self.fv_cli = data.get('fv_cli')
        self.mac2port = data.get('mac2port')
        assert self.fv_cli is not None
        assert self.nw is not None
        assert self.mac2port is not None

    def create(self, req, network_id, dpid, port_id, **_kwargs):
        try:
            self.nw.create_port(network_id, int(dpid, 16), int(port_id))
        except NetworkNotFound:
            return Response(status=404)
        except PortAlreadyExist:
            return Response(status=409)

        return Response(status=200)

    def update(self, req, network_id, dpid, port_id, **_kwargs):
        try:
            try:
                old_network_id = self.nw.get_network(int(dpid, 16), int(port_id))
            except PortUnknown:
                old_network_id = None

            self.fv_cli.updatePort(network_id, int(dpid, 16),
                                    int(port_id), True, old_network_id)
            self.nw.update_port(network_id, int(dpid, 16), int(port_id))
        except (NetworkNotFound, PortUnknown):
            return Response(status=404)

        return Response(status=200)

    def lists(self, req, network_id, **_kwargs):
        try:
            body = json.dumps(self.nw.list_ports(network_id))
        except NetworkNotFound:
            return Response(status=404)

        return Response(content_type='application/json', body=body)

    def delete(self, req, network_id, dpid, port_id, **_kwargs):
        try:
            self.fv_cli.deletePort(network_id, int(dpid, 16), int(port_id))
            
            # Find MAC that was associated with port and remove any other
            #    FlowSpace rules that may contain it
            macList = self.mac2port.mac_list(int(dpid, 16), int(port_id))
            for mac in macList:
                flowspace_ids = self.fv_cli.getFlowSpaceIDs(None, None, mac)

                for id in flowspace_ids:
                    ret = self.fv_cli.removeFlowSpace(id)
                    if (ret.find("success") == -1):
                        # Error, how to handle?
                        pass

                self.fv_cli.delFlowSpaceIDs(flowspace_ids)
                    
            self.nw.remove_port(network_id, int(dpid, 16), int(port_id))
        except (NetworkNotFound, PortNotFound):
            return Response(status=404)

        return Response(status=200)


class FlowVisorController(ControllerBase):
    def __init__(self, req, link, data, **config):
        super(FlowVisorController, self).__init__(req, link, data, **config)
        self.fv_cli = data.get('fv_cli')
        self.nw = data.get('nw')
        self.dpset = data.get('dpset')
        self.mac2port = data.get('mac2port')
        assert self.fv_cli is not None
        assert self.nw is not None
        assert self.dpset is not None
        assert self.mac2port is not None

    def listSlices(self, req, **_kwargs):
        body = self.fv_cli.listSlices()
        if (body.find("Slice 0") != -1):
            status = 200
        else:
            status = 500

        return Response(status=status, content_type='application/json', body=body)

    def createSlice(self, req, sliceName, ip, port):
        body = self.fv_cli.createSlice(sliceName, ip, port)
        if (body.find("success") != -1):
            status = 200
        elif (body.find("Cannot create slice with existing name") != -1):
            status = 409
        else:
            status = 500

        return Response(status=status, content_type='application/json', body=body)

    def deleteSlice(self, req, sliceName):
        body = self.fv_cli.deleteSlice(sliceName)
        if (body.find("success") != -1):
            status = 200
        elif (body.find("slice does not exist") != -1):
            status = 409
        else:
            status = 500

        return Response(status=status, content_type='application/json', body=body)

    # Delegate control of a network to the controller in charge of the specified slice
    def assignNetwork(self, req, sliceName, network_id):
        status = 200
        body = ""

        # Verify slice actually exists first (Patch for FV bug that returns success
        # when user attempts to assign a network to a non-existent slice)
        if (self.fv_cli.listSlices().find(sliceName) == -1):
            status = 404
            body = "Slice does not exist!\n"

        # Check if network has been assigned to another controller
        # If so, must unassign it from the other controller first
        slice = self.fv_cli.getSliceName(network_id)
        if (status == 200) and slice:
            if (slice == sliceName):  # Should this result in an error instead?
                return Response(status=status)

            response = self.unassignNetwork(req, network_id)
            status = response.status_code
        
        if (status == 200) and (sliceName != self.fv_cli.defaultSlice):
            # Install FV rules to route packets to controller
            for (dpid, port) in self.nw.list_ports(network_id):
                for mac in self.mac2port.mac_list(dpid, port):
                    if not is_multicast(mac):
                        # Install rule for MAC for all EXTERNAL ports throughout network
                        for (dpid2, port2) in self.nw.list_ports(NW_ID_EXTERNAL):
                            if (dpid2 == dpid):
                                continue

                            body = self.fv_cli.addFlowSpace(sliceName, dpid2, port2, haddr_to_str(mac))
                            if (body.find("success") == -1):
                                status = 500
                                break

                            self.fv_cli.addFlowSpaceID(dpid2, port2, mac, int(body[9:]))

                        if (status == 500):
                            break

                        # Now install rule for the target switch 
                        body = self.fv_cli.addFlowSpace(sliceName, dpid, port, haddr_to_str(mac))
                        if (body.find("success") == -1):
                            # Error occured while attempting to install FV rule
                            status = 500
                            break

                        # Keep track of installed rules related to network
                        self.fv_cli.addFlowSpaceID(dpid, port, mac, int(body[9:]))
                            
                if (status == 500):
                    break

                # Now delete rules installed in the switches
                dp = self.dpset.get(dpid)
                if dp is not None:
                    dp.send_delete_all_flows()

        if (status == 500):
            # Error occured in the middle of installing rules
            # Previously installed rules be deleted
            self.unassignNetwork(req, network_id)

        if (status == 200):
            self.fv_cli.slice2nw_add(sliceName, network_id)

        return Response(status=status, content_type='application/json', body=body)

    def unassignNetwork(self, req, network_id):
        status = 200
        body = ""

        # Check if network has been assigned to a controller
        if self.fv_cli.getSliceName(network_id):
            # Remove FlowSpace rules associated with the network
            macs = self.nw.mac2net.list_macs(network_id)
            if macs is not None:
                for mac in macs:
                    flowspace_ids = self.fv_cli.getFlowSpaceIDs(None, None, mac)

                    for id in flowspace_ids:
                        body = self.fv_cli.removeFlowSpace(id)
                        if (body.find("success") == -1):
                            status = 500
                            break

                        self.fv_cli.delFlowSpaceIDs(id)
            else:
                status = 404

            # Now delete rules installed in relevant switches
            for (dpid, port) in self.nw.list_ports(network_id):
                dp = self.dpset.get(dpid)
                if dp is not None:
                    dp.send_delete_all_flows()

            if (status == 200):
                self.fv_cli.slice2nw_del(network_id)
        else:
            # Should this result in an error status and message instead?
            body = "success!"

        return Response(status=status, content_type='application/json', body=body)


class restapi(app_manager.RyuApp):
    _CONTEXTS = {
        'network': network.Network,
<<<<<<< HEAD
        'wsgi': WSGIApplication,
        'fv_cli': flowvisor_cli.FlowVisor_CLI,
        'dpset': dpset.DPSet,
        'mac2port': mac_to_port.MacToPortTable
        }
=======
        'wsgi': WSGIApplication
    }
>>>>>>> 3027becd

    def __init__(self, *args, **kwargs):
        super(restapi, self).__init__(*args, **kwargs)
        self.nw = kwargs['network']
        self.fv_cli = kwargs['fv_cli']
        wsgi = kwargs['wsgi']
        self.dpset = kwargs['dpset']
        self.mac2port = kwargs['mac2port']
        mapper = wsgi.mapper

        # Change packet handler
        wsgi.registory['NetworkController'] = self.nw
        mapper.connect('networks', '/v1.0/packethandler/{handler_id}',
                       controller=NetworkController, action='setPacketHandler',
                       conditions=dict(method=['PUT']))
        
        uri = '/v1.0/networks'
        mapper.connect('networks', uri,
                       controller=NetworkController, action='lists',
                       conditions=dict(method=['GET', 'HEAD']))

        uri += '/{network_id}'
        mapper.connect('networks', uri,
                       controller=NetworkController, action='create',
                       conditions=dict(method=['POST']))

        mapper.connect('networks', uri,
                       controller=NetworkController, action='update',
                       conditions=dict(method=['PUT']))

        mapper.connect('networks', uri,
                       controller=NetworkController, action='delete',
                       conditions=dict(method=['DELETE']))

        # List macs associated with a network
        mapper.connect('networks', uri + '/macs',
                       controller=NetworkController, action='list_macs',
                       conditions=dict(method=['GET']))

        # Associate a MAC address with a network
        mapper.connect('networks', uri + '/macs/{mac}',
                       controller=NetworkController, action='add_mac',
                       conditions=dict(method=['PUT']))

        # Associate an interface with a network
        mapper.connect('networks', uri + '/iface/{iface_id}',
                       controller=NetworkController, action='add_iface',
                       conditions=dict(method=['PUT']))

        # Dissociate a MAC address with a network
        mapper.connect('networks', uri + '/macs/{mac}',
                       controller=NetworkController, action='del_mac',
                       conditions=dict(method=['DELETE']))

        # Dissociate an interface with a network
        mapper.connect('networks', uri + '/iface/{iface_id}',
                       controller=NetworkController, action='del_iface',
                       conditions=dict(method=['DELETE']))

        wsgi.registory['PortController'] = {"nw" : self.nw,
                                            "fv_cli" : self.fv_cli,
                                            "mac2port" : self.mac2port}
        mapper.connect('networks', uri,
                       controller=PortController, action='lists',
                       conditions=dict(method=['GET']))

        uri += '/{dpid}_{port_id}'
        mapper.connect('ports', uri,
                       controller=PortController, action='create',
                       conditions=dict(method=['POST']))
        mapper.connect('ports', uri,
                       controller=PortController, action='update',
                       conditions=dict(method=['PUT']))

        mapper.connect('ports', uri,
                       controller=PortController, action='delete',
                       conditions=dict(method=['DELETE']))

        # FlowVisor related APIs
        wsgi.registory['FlowVisorController'] = {'fv_cli' : self.fv_cli,
                                                 'nw' : self.nw,
                                                 'dpset' : self.dpset,
                                                 'mac2port' : self.mac2port}
        uri = '/v1.0/flowvisor'
        mapper.connect('flowvisor', uri,
                       controller=FlowVisorController, action='listSlices',
                       conditions=dict(method=['GET']))

        mapper.connect('flowvisor', uri + '/{sliceName}',
                       controller=FlowVisorController, action='deleteSlice',
                       conditions=dict(method=['DELETE']))

        mapper.connect('flowvisor', uri + '/{sliceName}_{ip}_{port}',
                       controller=FlowVisorController, action='createSlice',
                       conditions=dict(method=['POST']))

        mapper.connect('flowvisor', uri + '/{sliceName}/assign/{network_id}',
                       controller=FlowVisorController, action='assignNetwork',
                       conditions=dict(method=['PUT']))

        mapper.connect('flowvisor', uri + '/unassign/{network_id}',
                       controller=FlowVisorController, action='unassignNetwork',
                       conditions=dict(method=['PUT']))
<|MERGE_RESOLUTION|>--- conflicted
+++ resolved
@@ -371,16 +371,11 @@
 class restapi(app_manager.RyuApp):
     _CONTEXTS = {
         'network': network.Network,
-<<<<<<< HEAD
         'wsgi': WSGIApplication,
         'fv_cli': flowvisor_cli.FlowVisor_CLI,
         'dpset': dpset.DPSet,
         'mac2port': mac_to_port.MacToPortTable
-        }
-=======
-        'wsgi': WSGIApplication
     }
->>>>>>> 3027becd
 
     def __init__(self, *args, **kwargs):
         super(restapi, self).__init__(*args, **kwargs)
