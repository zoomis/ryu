# vim: tabstop=4 shiftwidth=4 softtabstop=4
#
# Copyright (C) 2013, The SAVI Project.
#
# Licensed under the Apache License, Version 2.0 (the "License");
# you may not use this file except in compliance with the License.
# You may obtain a copy of the License at
#
#    http://www.apache.org/licenses/LICENSE-2.0
#
# Unless required by applicable law or agreed to in writing, software
# distributed under the License is distributed on an "AS IS" BASIS,
# WITHOUT WARRANTIES OR CONDITIONS OF ANY KIND, either express or
# implied.
# See the License for the specific language governing permissions and
# limitations under the License.

import logging
import struct
import httplib
import json

from ryu.base import app_manager
from ryu.controller import mac_to_port
from ryu.controller import ofp_event
from ryu.controller.handler import MAIN_DISPATCHER, CONFIG_DISPATCHER
from ryu.controller.handler import set_ev_cls
from ryu.ofproto import ofproto_v1_0
from ryu.lib.mac import haddr_to_str
from janus.network.of_controller.janus_of_consts import JANEVENTS, JANPORTREASONS
from janus.network.of_controller.event_contents import EventContents

LOG = logging.getLogger('ryu.app.ryu2janus')

class Ryu2JanusForwarding(app_manager.RyuApp):
    OFP_VERSIONS = [ofproto_v1_0.OFP_VERSION]

    def __init__(self, *args, **kwargs):
        super(Ryu2JanusForwarding, self).__init__(*args, **kwargs)
        self.mac_to_port = {}

        # Janus address
        self.host = '127.0.0.1'
        self.port = 8090
        self.url_prefix = '/v1/network'

    def _forward2Controller(self, method, url, body=None, headers=None):
        conn = httplib.HTTPConnection(self.host, self.port)
        conn.request(method, url, body, headers)
        res = conn.getresponse()
        print "\n"
        if res.status in (httplib.OK,
                          httplib.CREATED,
                          httplib.ACCEPTED,
                          httplib.NO_CONTENT):
            return res

        raise httplib.HTTPException(
            res, 'code %d reason %s' % (res.status, res.reason),
            res.getheaders(), res.read())


    @set_ev_cls(ofp_event.EventOFPPortStatus, MAIN_DISPATCHER)
    def _port_status_handler(self, ev):
        msg = ev.msg
        reason = msg.reason
        port_no = msg.desc.port_no

        ofproto = msg.datapath.ofproto
        if reason == ofproto.OFPPR_ADD:
            LOG.info("port added %s", port_no)
            reason_id = JANPORTREASONS.JAN_PORT_ADD
            method = 'POST'
        elif reason == ofproto.OFPPR_DELETE:
            LOG.info("port deleted %s", port_no)
            reason_id = JANPORTREASONS.JAN_PORT_DELETE
            method = 'PUT' # 'DELETE' doesn't support a body in the request
        elif reason == ofproto.OFPPR_MODIFY:
            LOG.info("port modified %s", port_no)
            reason_id = JANPORTREASONS.JAN_PORT_MODIFY
            method = 'PUT'
        else:
            LOG.info("Illegal port state %s %s", port_no, reason)
            LOG.info("UNKNOWN PORT STATUS REASON")
            raise

        port_status_url = '/of_event/%s' % JANEVENTS.JAN_EV_PORTSTATUS
        body = "{'datapath_id': %s, 'reason': %s, 'port': %s}" % (msg.datapath.id, reason_id, port_no)
        header = {"Content-Type": "application/json"}

        url = self.url_prefix + port_status_url
        LOG.info("FORWARDING PORT STATUS TO JANUS: body = %s", body)
        self._forward2Controller(method, url, body, header)

    @set_ev_cls(ofp_event.EventOFPPacketIn, MAIN_DISPATCHER)
    def _packet_in_handler(self, ev):
        #print "My packet in handler"
        msg = ev.msg
        datapath = msg.datapath
        ofproto = datapath.ofproto

        contents = EventContents()
<<<<<<< HEAD
=======
        contents.set_dpid(datapath.id)
        contents.set_buff_id(msg.buffer_id)
>>>>>>> 564f0265

        dl_dst, dl_src, _eth_type = struct.unpack_from('!6s6sH', buffer(msg.data), 0)
        contents.set_in_port(msg.in_port)
        contents.set_dl_dst(haddr_to_str(dl_dst))
        contents.set_dl_src(haddr_to_str(dl_src))
        contents.set_eth_type(_eth_type)

<<<<<<< HEAD
        if _eth_type == 0x806: # ARP
            HTYPE, PTYPE, HLEN, PLEN, OPER, SHA, SPA, THA, TPA = struct.unpack_from('!HHbbH6s4s6s4s', buffer(msg.data), 14)
            contents.set_arp_htype(HTYPE)
            contents.set_arp_ptype(PTYPE)
            contents.set_arp_hlen(HLEN)
            contents.set_arp_plen(PLEN)
            contents.set_arp_oper(OPER)
            contents.set_arp_sha(haddr_to_str(SHA))
            contents.set_arp_spa(ipaddr_to_str(SPA))
            contents.set_arp_tha(haddr_to_str(THA))
            contents.set_arp_tpa(ipaddr_to_str(TPA))
=======
        # Comment for now, used for arp-less stuff later
        #if _eth_type == 0x806: # ARP
        #    HTYPE, PTYPE, HLEN, PLEN, OPER, SHA, SPA, THA, TPA = struct.unpack_from('!HHbbH6s4s6s4s', buffer(msg.data), 14)
        #    contents.set_arp_oper(OPER)
        #    contents.set_arp_sha(haddr_to_str(SHA))
        #    contents.set_arp_spa(ipaddr_to_str(SPA))
        #    contents.set_arp_tha(haddr_to_str(THA))
        #    contents.set_arp_tpa(ipaddr_to_str(TPA))
>>>>>>> 564f0265

        packet_in_url = '/of_event/%s' % JANEVENTS.JAN_EV_PACKETIN
        method = 'POST'
        #body = "{'datapath_id': %s, 'buffer_id': %s, 'in_port': %s, 'dl_src': '%s', 'dl_dst': '%s'}" % (datapath.id, msg.buffer_id, in_port, haddr_to_str(src), haddr_to_str(dst))
        body = json.dumps(contents.getContents())
        header = {"Content-Type": "application/json"}

        url = self.url_prefix + packet_in_url
        LOG.info("FORWARDING PACKET TO JANUS: body = %s", body)
        self._forward2Controller(method, url, body, header)

    @set_ev_cls(ofp_event.EventOFPSwitchFeatures, CONFIG_DISPATCHER)
    def switch_features_handler(self, ev):
        msg = ev.msg
        dpid = msg.datapath_id
        ports = msg.ports

        features_reply_url = '/of_event/%s' % JANEVENTS.JAN_EV_FEATURESREPLY
        method = 'PUT'
        body = json.dumps({'datapath_id': dpid, 'ports': ports.keys()})
        header = {"Content-Type": "application/json"}

        url = self.url_prefix + features_reply_url
        LOG.info("FORWARDING FEATURES REPLY TO JANUS: body = %s", body)
        self._forward2Controller(method, url, body, header)
<|MERGE_RESOLUTION|>--- conflicted
+++ resolved
@@ -100,11 +100,8 @@
         ofproto = datapath.ofproto
 
         contents = EventContents()
-<<<<<<< HEAD
-=======
         contents.set_dpid(datapath.id)
         contents.set_buff_id(msg.buffer_id)
->>>>>>> 564f0265
 
         dl_dst, dl_src, _eth_type = struct.unpack_from('!6s6sH', buffer(msg.data), 0)
         contents.set_in_port(msg.in_port)
@@ -112,7 +109,6 @@
         contents.set_dl_src(haddr_to_str(dl_src))
         contents.set_eth_type(_eth_type)
 
-<<<<<<< HEAD
         if _eth_type == 0x806: # ARP
             HTYPE, PTYPE, HLEN, PLEN, OPER, SHA, SPA, THA, TPA = struct.unpack_from('!HHbbH6s4s6s4s', buffer(msg.data), 14)
             contents.set_arp_htype(HTYPE)
@@ -124,16 +120,6 @@
             contents.set_arp_spa(ipaddr_to_str(SPA))
             contents.set_arp_tha(haddr_to_str(THA))
             contents.set_arp_tpa(ipaddr_to_str(TPA))
-=======
-        # Comment for now, used for arp-less stuff later
-        #if _eth_type == 0x806: # ARP
-        #    HTYPE, PTYPE, HLEN, PLEN, OPER, SHA, SPA, THA, TPA = struct.unpack_from('!HHbbH6s4s6s4s', buffer(msg.data), 14)
-        #    contents.set_arp_oper(OPER)
-        #    contents.set_arp_sha(haddr_to_str(SHA))
-        #    contents.set_arp_spa(ipaddr_to_str(SPA))
-        #    contents.set_arp_tha(haddr_to_str(THA))
-        #    contents.set_arp_tpa(ipaddr_to_str(TPA))
->>>>>>> 564f0265
 
         packet_in_url = '/of_event/%s' % JANEVENTS.JAN_EV_PACKETIN
         method = 'POST'
