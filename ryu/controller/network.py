# Copyright (C) 2011 Nippon Telegraph and Telephone Corporation.
# Copyright (C) 2011 Isaku Yamahata <yamahata at valinux co jp>
#
# Licensed under the Apache License, Version 2.0 (the "License");
# you may not use this file except in compliance with the License.
# You may obtain a copy of the License at
#
#    http://www.apache.org/licenses/LICENSE-2.0
#
# Unless required by applicable law or agreed to in writing, software
# distributed under the License is distributed on an "AS IS" BASIS,
# WITHOUT WARRANTIES OR CONDITIONS OF ANY KIND, either express or
# implied.
# See the License for the specific language governing permissions and
# limitations under the License.

import collections
import logging

<<<<<<< HEAD
from ryu.controller import mac_to_network
from ryu.exception import NetworkNotFound, NetworkAlreadyExist
from ryu.exception import PortAlreadyExist, PortNotFound, PortUnknown
from ryu.app.rest_nw_id import NW_ID_UNKNOWN, NW_ID_EXTERNAL
from ryu.lib.mac import haddr_to_bin
=======
from ryu.base import app_manager
import ryu.exception as ryu_exc
from ryu.app.rest_nw_id import NW_ID_UNKNOWN
from ryu.controller import event
from ryu.exception import NetworkNotFound, NetworkAlreadyExist
from ryu.exception import PortAlreadyExist, PortNotFound, PortUnknown

>>>>>>> 7edc2ab3

LOG = logging.getLogger('ryu.controller.network')


<<<<<<< HEAD
class Network(object):
    def __init__(self, nw_id_unknown=NW_ID_UNKNOWN):
        self.nw_id_unknown = nw_id_unknown
        self.networks = {}
        self.dpids = {}
        
        # The following relies on application to make
        # the necessary assignments
        self.mac2net = None
        self.packetHandlerCallback = None
    
    def setPacketHandler(self, handler_id):
        assert self.packetHandlerCallback != None
        self.packetHandlerCallback(handler_id)
=======
class MacAddressAlreadyExist(ryu_exc.RyuException):
    message = 'port (%(dpid)s, %(port)s) has already mac %(mac_address)s'
>>>>>>> 7edc2ab3


class EventNetworkDel(event.EventBase):
    def __init__(self, network_id):
        super(EventNetworkDel, self).__init__()
        self.network_id = network_id


class EventNetworkPort(event.EventBase):
    def __init__(self, network_id, dpid, port_no, add_del):
        super(EventNetworkPort, self).__init__()
        self.network_id = network_id
        self.dpid = dpid
        self.port_no = port_no
        self.add_del = add_del


class EventMacAddress(event.EventBase):
    def __init__(self, dpid, port_no, network_id, mac_address, add_del):
        super(EventMacAddress, self).__init__()
        assert network_id is not None
        assert mac_address is not None
        self.dpid = dpid
        self.port_no = port_no
        self.network_id = network_id
        self.mac_address = mac_address
        self.add_del = add_del


class Networks(dict):
    "network_id -> set of (dpid, port_no)"
    def __init__(self, f):
        super(Networks, self).__init__()
        self.send_event = f

    def list_networks(self):
        return self.keys()

    def has_network(self, network_id):
        return network_id in self

    def update_network(self, network_id):
        self.setdefault(network_id, set())

    def create_network(self, network_id):
        if network_id in self:
            raise NetworkAlreadyExist(network_id=network_id)

        self[network_id] = set()

    def remove_network(self, network_id):
        try:
            network = self[network_id]
        except KeyError:
            raise NetworkNotFound(network_id=network_id)

        for (dpid, port_no) in network:
            self.send_event(EventNetworkPort(network_id, dpid, port_no, False))
        self.send_event(EventNetworkDel(network_id))
        del self[network_id]

    def list_ports(self, network_id):
        try:
            # use list() to keep compatibility for output
            # set() isn't json serializable
            return list(self[network_id])
        except KeyError:
            raise NetworkNotFound(network_id=network_id)

    def add_raw(self, network_id, dpid, port_no):
        self[network_id].add((dpid, port_no))

    def add_event(self, network_id, dpid, port_no):
        self.send_event(
            EventNetworkPort(network_id, dpid, port_no, True))

    # def add(self, network_id, dpid, port_no):
    #     self.add_raw(network_id, dpid, port_no)
    #     self.add_event(network_id, dpid, port_no)

    def remove_raw(self, network_id, dpid, port_no):
        if (dpid, port_no) in self[network_id]:
            self.send_event(EventNetworkPort(network_id, dpid, port_no, False))
            self[network_id].remove((dpid, port_no))

    def remove(self, network_id, dpid, port_no):
        try:
            self.remove_raw(network_id, dpid, port_no)
        except KeyError:
            raise NetworkNotFound(network_id=network_id)
        except ValueError:
            raise PortNotFound(network_id=network_id, dpid=dpid, port=port_no)

    def has_port(self, network_id, dpid, port):
        return (dpid, port) in self[network_id]

    def get_dpids(self, network_id):
        try:
            ports = self[network_id]
        except KeyError:
            return set()

        # python 2.6 doesn't support set comprehension
        # port = (dpid, port_no)
        return set([port[0] for port in ports])


class Port(object):
    def __init__(self, port_no, network_id, mac_address=None):
        super(Port, self).__init__()
        self.port_no = port_no
        self.network_id = network_id
        self.mac_address = mac_address


class DPIDs(dict):
    """dpid -> port_no -> Port(port_no, network_id, mac_address)"""
    def __init__(self, f, nw_id_unknown):
        super(DPIDs, self).__init__()
        self.send_event = f
        self.nw_id_unknown = nw_id_unknown

    def setdefault_dpid(self, dpid):
        return self.setdefault(dpid, {})

    def _setdefault_network(self, dpid, port_no, default_network_id):
        dp = self.setdefault_dpid(dpid)
        return dp.setdefault(port_no, Port(port_no=port_no,
                                           network_id=default_network_id))

    def setdefault_network(self, dpid, port_no):
        self._setdefault_network(dpid, port_no, self.nw_id_unknown)

    def update_port(self, dpid, port_no, network_id):
        port = self._setdefault_network(dpid, port_no, network_id)
        port.network_id = network_id

    def remove_port(self, dpid, port_no):
        try:
            # self.dpids[dpid][port_no] can be already deleted by
            # port_deleted()
            port = self[dpid].get(port_no)
            if port and port.network_id and port.mac_address:
                self.send_event(EventMacAddress(dpid, port_no,
                                                port.network_id,
                                                port.mac_address,
                                                False))
            self[dpid].pop(port_no, None)
        except KeyError:
            raise PortNotFound(dpid=dpid, port=port_no, network_id=None)

    def get_ports(self, dpid, network_id=None, mac_address=None):
        if network_id is None:
            return self.get(dpid, {}).values()
        if mac_address is None:
            return [p for p in self.get(dpid, {}).values()
                    if p.network_id == network_id]

        # live-migration: There can be two ports that have same mac address.
        return [p for p in self.get(dpid, {}).values()
                if p.network_id == network_id and p.mac_address == mac_address]

    def get_port(self, dpid, port_no):
        try:
            return self[dpid][port_no]
        except KeyError:
            raise PortNotFound(dpid=dpid, port=port_no, network_id=None)

    def get_network(self, dpid, port_no):
        try:
            return self[dpid][port_no].network_id
        except KeyError:
            raise PortUnknown(dpid=dpid, port=port_no)

    def get_networks(self, dpid):
        return set(self[dpid].values())

    def get_network_safe(self, dpid, port_no):
        port = self.get(dpid, {}).get(port_no)
        if port is None:
            return self.nw_id_unknown
        return port.network_id

    def get_mac(self, dpid, port_no):
        port = self.get_port(dpid, port_no)
        return port.mac_address

    def _set_mac(self, network_id, dpid, port_no, port, mac_address):
        if not (port.network_id is None or
                port.network_id == network_id or
                port.network_id == self.nw_id_unknown):
            raise PortNotFound(network_id=network_id, dpid=dpid, port=port_no)

        port.network_id = network_id
        port.mac_address = mac_address
        if port.network_id and port.mac_address:
            self.send_event(EventMacAddress(
                    dpid, port_no, port.network_id, port.mac_address, True))

    def set_mac(self, network_id, dpid, port_no, mac_address):
        port = self.get_port(dpid, port_no)
        if port.mac_address is not None:
            raise MacAddressAlreadyExist(dpid=dpid, port=port_no,
                                         mac_address=mac_address)
        self._set_mac(network_id, dpid, port_no, port, mac_address)

    def update_mac(self, network_id, dpid, port_no, mac_address):
        port = self.get_port(dpid, port_no)
        if port.mac_address is None:
            self._set_mac(network_id, dpid, port_no, port, mac_address)
            return

        # For now, we don't allow changing mac address.
        if port.mac_address != mac_address:
            raise MacAddressAlreadyExist(dpid=dpid, port=port_no,
                                         mac_address=port.mac_address)


MacPort = collections.namedtuple('MacPort', ('dpid', 'port_no'))


class MacToPort(collections.defaultdict):
    """mac_address -> set of MacPort(dpid, port_no)"""
    def __init__(self):
        super(MacToPort, self).__init__(set)

    def add_port(self, dpid, port_no, mac_address):
        self[mac_address].add(MacPort(dpid, port_no))

    def remove_port(self, dpid, port_no, mac_address):
        ports = self[mac_address]
        ports.discard(MacPort(dpid, port_no))
        if not ports:
            del self[mac_address]

    def get_ports(self, mac_address):
        return self[mac_address]


class MacAddresses(dict):
    """network_id -> mac_address -> set of (dpid, port_no)"""
    def add_port(self, network_id, dpid, port_no, mac_address):
        mac2port = self.setdefault(network_id, MacToPort())
        mac2port.add_port(dpid, port_no, mac_address)

    def remove_port(self, network_id, dpid, port_no, mac_address):
        mac2port = self.get(network_id)
        if mac2port is None:
            return
        mac2port.remove_port(dpid, port_no, mac_address)
        if not mac2port:
            del self[network_id]

    def get_ports(self, network_id, mac_address):
        mac2port = self.get(network_id)
        if not mac2port:
            return set()
        return mac2port.get_ports(mac_address)


class Network(app_manager.RyuApp):
    def __init__(self, nw_id_unknown=NW_ID_UNKNOWN):
        super(Network, self).__init__()
        self.name = 'network'
        self.nw_id_unknown = nw_id_unknown
        self.networks = Networks(self.send_event_to_observers)
        self.dpids = DPIDs(self.send_event_to_observers, nw_id_unknown)
        self.mac_addresses = MacAddresses()

    def _check_nw_id_unknown(self, network_id):
        if network_id == self.nw_id_unknown:
            raise NetworkAlreadyExist(network_id=network_id)

    def list_networks(self):
        return self.networks.list_networks()

    def update_network(self, network_id):
        self._check_nw_id_unknown(network_id)
        self.networks.update_network(network_id)

    def create_network(self, network_id):
        self._check_nw_id_unknown(network_id)
        self.networks.create_network(network_id)

    def remove_network(self, network_id):
        self.networks.remove_network(network_id)

    def list_ports(self, network_id):
        return self.networks.list_ports(network_id)

    # Return list of macs associated with network ID
    def list_macs(self, network_id):
        try:
            # use list() to keep compatibility for output
            # set() isn't json serializable
            assert self.mac2net != None
            return list(self.mac2net.list_macs(network_id))
        except KeyError:
            raise NetworkNotFound(network_id=network_id)


    def _update_port(self, network_id, dpid, port, port_may_exist):
        def _known_nw_id(nw_id):
            return nw_id is not None and nw_id != self.nw_id_unknown

        queue_add_event = False
        self._check_nw_id_unknown(network_id)
        try:
            old_network_id = self.dpids.get_network_safe(dpid, port)
            if (self.networks.has_port(network_id, dpid, port) or
                    _known_nw_id(old_network_id)):
                if not port_may_exist:
                    raise PortAlreadyExist(network_id=network_id,
                                           dpid=dpid, port=port)

            if old_network_id != network_id:
                queue_add_event = True
                self.networks.add_raw(network_id, dpid, port)
                if _known_nw_id(old_network_id):
                    self.networks.remove_raw(old_network_id, dpid, port)
        except KeyError:
            raise NetworkNotFound(network_id=network_id)

        self.dpids.update_port(dpid, port, network_id)
        if queue_add_event:
            self.networks.add_event(network_id, dpid, port)

    def create_port(self, network_id, dpid, port):
        self._update_port(network_id, dpid, port, False)

    def update_port(self, network_id, dpid, port):
        self._update_port(network_id, dpid, port, True)

    def _get_old_mac(self, network_id, dpid, port_no):
        try:
            port = self.dpids.get_port(dpid, port_no)
        except PortNotFound:
            pass
        else:
            if port.network_id == network_id:
                return port.mac_address
        return None

    def remove_port(self, network_id, dpid, port_no):
        # generate event first, then do the real task
        old_mac_address = self._get_old_mac(network_id, dpid, port_no)

        self.dpids.remove_port(dpid, port_no)
        self.networks.remove(network_id, dpid, port_no)
        if old_mac_address is not None:
            self.mac_addresses.remove_port(network_id, dpid, port_no,
                                           old_mac_address)

    #
    # methods for gre tunnel
    #

    def get_dpids(self, network_id):
        return self.networks.get_dpids(network_id)

    def has_network(self, network_id):
        return self.networks.has_network(network_id)

    def get_networks(self, dpid):
        return self.dpids.get_networks(dpid)

    def create_mac(self, network_id, dpid, port_no, mac_address):
        self.mac_addresses.add_port(network_id, dpid, port_no, mac_address)
        self.dpids.set_mac(network_id, dpid, port_no, mac_address)

    def update_mac(self, network_id, dpid, port_no, mac_address):
        old_mac_address = self._get_old_mac(network_id, dpid, port_no)

        self.dpids.update_mac(network_id, dpid, port_no, mac_address)
        if old_mac_address is not None:
            self.mac_addresses.remove_port(network_id, dpid, port_no,
                                           old_mac_address)
        self.mac_addresses.add_port(network_id, dpid, port_no, mac_address)

    def get_mac(self, dpid, port_no):
        return self.dpids.get_mac(dpid, port_no)

    def list_mac(self, dpid, port_no):
        mac_address = self.dpids.get_mac(dpid, port_no)
        if mac_address is None:
            return []
        return [mac_address]

    def get_ports(self, dpid, network_id=None, mac_address=None):
        return self.dpids.get_ports(dpid, network_id, mac_address)

    def get_port(self, dpid, port_no):
        return self.dpids.get_port(dpid, port_no)

    def get_ports_with_mac(self, network_id, mac_address):
        return self.mac_addresses.get_ports(network_id, mac_address)

    #
    # methods for simple_isolation
    #

    def same_network(self, dpid, nw_id, out_port, allow_nw_id_external=None):
        assert nw_id != self.nw_id_unknown
        out_nw = self.dpids.get_network_safe(dpid, out_port)

        if nw_id == out_nw:
            return True

        if (allow_nw_id_external is not None and
                (allow_nw_id_external == nw_id or
                    allow_nw_id_external == out_nw)):
            # allow external network -> known network id
            return True

        LOG.debug('blocked dpid %s nw_id %s out_port %d out_nw %s'
                  'external %s',
                  dpid, nw_id, out_port, out_nw, allow_nw_id_external)
        return False

    def get_network(self, dpid, port):
        return self.dpids.get_network(dpid, port)

    def add_datapath(self, ofp_switch_features):
        datapath = ofp_switch_features.datapath
        dpid = ofp_switch_features.datapath_id
        ports = ofp_switch_features.ports
        self.dpids.setdefault_dpid(dpid)
        for port_no in ports:
            self.port_added(datapath, port_no)

    def port_added(self, datapath, port_no):
        if port_no == 0 or port_no >= datapath.ofproto.OFPP_MAX:
            # skip fake output ports
            return

        self.dpids.setdefault_network(datapath.id, port_no)

    def port_deleted(self, dpid, port_no):
        self.dpids.remove_port(dpid, port_no)

    def filter_ports(self, dpid, in_port, nw_id, allow_nw_id_external=None):
        assert nw_id != self.nw_id_unknown
        ret = []

        for port in self.get_ports(dpid):
            nw_id_ = port.network_id
            if port.port_no == in_port:
                continue

            if nw_id_ == nw_id:
                ret.append(port.port_no)
            elif (allow_nw_id_external is not None and
                  nw_id_ == allow_nw_id_external):
                ret.append(port.port_no)

        return ret

    def add_mac(self, net_id, mac):
        assert self.mac2net is not None
        
        # Must convert MAC address into ASCII char types
        charMAC = haddr_to_bin(mac)
        
        self.mac2net.add_mac(charMAC, net_id, NW_ID_EXTERNAL)

    def add_iface(self, net_id, iface_id):
        return # Feature not completed
        assert self.mac2net is not None
        
        # Use iface-id to look up MAC address in table
        # and convert to ASCII char types
        mac = None # TO DO!!!
        charMAC = haddr_to_bin(mac)
        
        self.mac2net.add_mac(charMAC, net_id, NW_ID_EXTERNAL)
    
    def del_mac(self, mac):
        assert self.mac2net is not None

        # Must convert MAC address into ASCII char types
        charMAC = haddr_to_bin(mac)
        
        self.mac2net.del_mac(charMAC)

    def del_iface(self, iface_id):
        return # Feature not completed
        assert self.mac2net is not None
        
        # Use iface-id to look up MAC address in table
        # and convert to ASCII char types
        mac = None # TO DO!!!
        charMAC = haddr_to_bin(mac)
        
        self.mac2net.del_mac(charMAC)
        <|MERGE_RESOLUTION|>--- conflicted
+++ resolved
@@ -17,26 +17,18 @@
 import collections
 import logging
 
-<<<<<<< HEAD
 from ryu.controller import mac_to_network
 from ryu.exception import NetworkNotFound, NetworkAlreadyExist
 from ryu.exception import PortAlreadyExist, PortNotFound, PortUnknown
 from ryu.app.rest_nw_id import NW_ID_UNKNOWN, NW_ID_EXTERNAL
 from ryu.lib.mac import haddr_to_bin
-=======
 from ryu.base import app_manager
 import ryu.exception as ryu_exc
-from ryu.app.rest_nw_id import NW_ID_UNKNOWN
 from ryu.controller import event
-from ryu.exception import NetworkNotFound, NetworkAlreadyExist
-from ryu.exception import PortAlreadyExist, PortNotFound, PortUnknown
-
->>>>>>> 7edc2ab3
 
 LOG = logging.getLogger('ryu.controller.network')
 
 
-<<<<<<< HEAD
 class Network(object):
     def __init__(self, nw_id_unknown=NW_ID_UNKNOWN):
         self.nw_id_unknown = nw_id_unknown
@@ -51,11 +43,6 @@
     def setPacketHandler(self, handler_id):
         assert self.packetHandlerCallback != None
         self.packetHandlerCallback(handler_id)
-=======
-class MacAddressAlreadyExist(ryu_exc.RyuException):
-    message = 'port (%(dpid)s, %(port)s) has already mac %(mac_address)s'
->>>>>>> 7edc2ab3
-
 
 class EventNetworkDel(event.EventBase):
     def __init__(self, network_id):
