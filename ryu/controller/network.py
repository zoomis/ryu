# Copyright (C) 2011 Nippon Telegraph and Telephone Corporation.
# Copyright (C) 2011 Isaku Yamahata <yamahata at valinux co jp>
#
# Licensed under the Apache License, Version 2.0 (the "License");
# you may not use this file except in compliance with the License.
# You may obtain a copy of the License at
#
#    http://www.apache.org/licenses/LICENSE-2.0
#
# Unless required by applicable law or agreed to in writing, software
# distributed under the License is distributed on an "AS IS" BASIS,
# WITHOUT WARRANTIES OR CONDITIONS OF ANY KIND, either express or
# implied.
# See the License for the specific language governing permissions and
# limitations under the License.

import logging

from ryu.controller import mac_to_network
from ryu.exception import NetworkNotFound, NetworkAlreadyExist
from ryu.exception import PortAlreadyExist, PortNotFound, PortUnknown
from ryu.app.rest_nw_id import NW_ID_UNKNOWN, NW_ID_EXTERNAL
from ryu.lib.mac import haddr_to_bin

LOG = logging.getLogger('ryu.controller.network')


class Network(object):
    def __init__(self, nw_id_unknown=NW_ID_UNKNOWN):
        self.nw_id_unknown = nw_id_unknown
        self.networks = {}
        self.dpids = {}
<<<<<<< HEAD
        self.mac2net = None # Relies on application to make this association
=======
        self.packetHandlerID = 0
    
    def setPacketHandler(self, handler_id):
        self.packetHandlerID = handler_id
    
    def getPacketHandler(self):
        return self.packetHandlerID
>>>>>>> 59d3a66a

    def _dpids_setdefault(self, dpid):
        return self.dpids.setdefault(dpid, {})

    def _check_nw_id_unknown(self, network_id):
        if network_id == self.nw_id_unknown:
            raise NetworkAlreadyExist(network_id=network_id)

    def list_networks(self):
        return self.networks.keys()

    def update_network(self, network_id):
        self._check_nw_id_unknown(network_id)
        self.networks.setdefault(network_id, set())

    def create_network(self, network_id):
        self._check_nw_id_unknown(network_id)
        if network_id in self.networks:
            raise NetworkAlreadyExist(network_id=network_id)

        self.networks[network_id] = set()

    def remove_network(self, network_id):
        try:
            del(self.networks[network_id])
        except KeyError:
            raise NetworkNotFound(network_id=network_id)

    def list_ports(self, network_id):
        try:
            # use list() to keep compatibility for output
            # set() isn't json serializable
            return list(self.networks[network_id])
        except KeyError:
            raise NetworkNotFound(network_id=network_id)

    # Return list of macs associated with network ID
    def list_macs(self, network_id):
        try:
            # use list() to keep compatibility for output
            # set() isn't json serializable
            return list(self.mac2net.list_macs(network_id))
        except KeyError:
            raise NetworkNotFound(network_id=network_id)


    def _update_port(self, network_id, dpid, port, port_may_exist):
        def _known_nw_id(nw_id):
            return nw_id is not None and nw_id != self.nw_id_unknown

        self._check_nw_id_unknown(network_id)
        try:
            old_network_id = self.dpids.get(dpid, {}).get(port, None)
            if ((dpid, port) in self.networks[network_id] or
                _known_nw_id(old_network_id)):
                if not port_may_exist:
                    raise PortAlreadyExist(network_id=network_id,
                                           dpid=dpid, port=port)

            if old_network_id != network_id:
                self.networks[network_id].add((dpid, port))
                if _known_nw_id(old_network_id):
                    self.networks[old_network_id].remove((dpid, port))
        except KeyError:
            raise NetworkNotFound(network_id=network_id)

        self._dpids_setdefault(dpid)
        self.dpids[dpid][port] = network_id

    def create_port(self, network_id, dpid, port):
        self._update_port(network_id, dpid, port, False)

    def update_port(self, network_id, dpid, port):
        self._update_port(network_id, dpid, port, True)

    def remove_port(self, network_id, dpid, port):
        try:
            self.networks[network_id].remove((dpid, port))
        except KeyError:
            raise NetworkNotFound(network_id=network_id)
        except ValueError:
            raise PortNotFound(network_id=network_id, dpid=dpid, port=port)

        # self.dpids[dpid][port] can be already deleted by port_deleted()
        self.dpids[dpid].pop(port, None)

    #
    # methods for simple_isolation
    #

    def same_network(self, dpid, nw_id, out_port, allow_nw_id_external=None):
        assert nw_id != self.nw_id_unknown
        dp = self.dpids.get(dpid, {})
        out_nw = dp.get(out_port)

        if nw_id == out_nw:
            return True

        if (allow_nw_id_external is not None and
            (allow_nw_id_external == nw_id or allow_nw_id_external == out_nw)):
            # allow external network -> known network id
            return True

        LOG.debug('blocked dpid %s nw_id %s out_port %d out_nw %s'
                  'external %s',
                  dpid, nw_id, out_port, out_nw, allow_nw_id_external)
        return False

    def get_network(self, dpid, port):
        try:
            return self.dpids[dpid][port]
        except KeyError:
            raise PortUnknown(dpid=dpid, port=port)

    def add_datapath(self, ofp_switch_features):
        datapath = ofp_switch_features.datapath
        dpid = ofp_switch_features.datapath_id
        ports = ofp_switch_features.ports
        self._dpids_setdefault(dpid)
        for port_no in ports:
            self.port_added(datapath, port_no)

    def port_added(self, datapath, port_no):
        if port_no == 0 or port_no >= datapath.ofproto.OFPP_MAX:
            # skip fake output ports
            return

        dp = self._dpids_setdefault(datapath.id)
        dp.setdefault(port_no, self.nw_id_unknown)

    def port_deleted(self, dpid, port_no):
        self.dpids[dpid].pop(port_no, None)

    def filter_ports(self, dpid, in_port, nw_id, allow_nw_id_external=None):
        assert nw_id != self.nw_id_unknown
        ret = []

        ports = self.dpids.get(dpid, {})
        for port_no, _nw_id in ports.items():
            if port_no == in_port:
                continue

            if _nw_id == nw_id:
                ret.append(port_no)
            elif (allow_nw_id_external is not None and
                  _nw_id == allow_nw_id_external):
                ret.append(port_no)

        return ret

    def add_mac(self, net_id, mac):
        assert self.mac2net is not None
        
        # Must convert MAC address into ASCII char types
        charMAC = haddr_to_bin(mac)
        
        self.mac2net.add_mac(charMAC, net_id, NW_ID_EXTERNAL)

    def add_iface(self, net_id, iface_id):
        assert self.mac2net is not None
        
        # Use port-id to look up MAC address in table
        # and convert to ASCII char types
        mac = None # TO DO!!!
        charMAC = haddr_to_bin(mac)
        
        self.mac2net.add_mac(charMAC, net_id, NW_ID_EXTERNAL)
    
    # To do: Create del_mac and del_iface?? Needed?
        <|MERGE_RESOLUTION|>--- conflicted
+++ resolved
@@ -30,17 +30,15 @@
         self.nw_id_unknown = nw_id_unknown
         self.networks = {}
         self.dpids = {}
-<<<<<<< HEAD
-        self.mac2net = None # Relies on application to make this association
-=======
-        self.packetHandlerID = 0
+        
+        # The following relies on application to make
+        # the necessary assignments
+        self.mac2net = None
+        self.packetHandlerCallback = None
     
     def setPacketHandler(self, handler_id):
-        self.packetHandlerID = handler_id
-    
-    def getPacketHandler(self):
-        return self.packetHandlerID
->>>>>>> 59d3a66a
+        assert self.packetHandlerCallback != None
+        self.packetHandlerCallback(handler_id)
 
     def _dpids_setdefault(self, dpid):
         return self.dpids.setdefault(dpid, {})
@@ -82,6 +80,7 @@
         try:
             # use list() to keep compatibility for output
             # set() isn't json serializable
+            assert self.mac2net != None
             return list(self.mac2net.list_macs(network_id))
         except KeyError:
             raise NetworkNotFound(network_id=network_id)
@@ -209,5 +208,5 @@
         
         self.mac2net.add_mac(charMAC, net_id, NW_ID_EXTERNAL)
     
-    # To do: Create del_mac and del_iface?? Needed?
+    # To do: Create del_mac and del_iface
         