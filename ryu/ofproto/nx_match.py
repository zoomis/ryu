# Copyright (C) 2011, 2012 Nippon Telegraph and Telephone Corporation.
# Copyright (C) 2011, 2012 Isaku Yamahata <yamahata at valinux co jp>
# Copyright (C) 2012 Simon Horman <horms ad verge net au>
#
# Licensed under the Apache License, Version 2.0 (the "License");
# you may not use this file except in compliance with the License.
# You may obtain a copy of the License at
#
#    http://www.apache.org/licenses/LICENSE-2.0
#
# Unless required by applicable law or agreed to in writing, software
# distributed under the License is distributed on an "AS IS" BASIS,
# WITHOUT WARRANTIES OR CONDITIONS OF ANY KIND, either express or
# implied.
# See the License for the specific language governing permissions and
# limitations under the License.

import struct
import itertools

from ryu import exception
from ryu.lib import mac
from . import ofproto_parser
from . import ofproto_v1_0
from . import ether
from . import inet

import logging
LOG = logging.getLogger('ryu.ofproto.nx_match')


UINT64_MAX = (1 << 64) - 1
UINT32_MAX = (1 << 32) - 1
UINT16_MAX = (1 << 16) - 1

FWW_IN_PORT = 1 << 0
FWW_DL_TYPE = 1 << 4
FWW_NW_PROTO = 1 << 5
# No corresponding OFPFW_* bits
FWW_NW_DSCP = 1 << 1
FWW_NW_ECN = 1 << 2
FWW_ARP_SHA = 1 << 3
FWW_ARP_THA = 1 << 6
FWW_IPV6_LABEL = 1 << 7
FWW_NW_TTL = 1 << 8
FWW_ALL = (1 << 13) - 1

FLOW_NW_FRAG_ANY = 1 << 0
FLOW_NW_FRAG_LATER = 1 << 1
FLOW_NW_FRAG_MASK = FLOW_NW_FRAG_ANY | FLOW_NW_FRAG_LATER

IP_ECN_MASK = 0x03
IP_DSCP_MASK = 0xfc

MF_PACK_STRING_BE64 = '!Q'
MF_PACK_STRING_BE32 = '!I'
MF_PACK_STRING_BE16 = '!H'
MF_PACK_STRING_8 = '!B'
MF_PACK_STRING_MAC = '!6s'

_MF_FIELDS = {}

FLOW_N_REGS = 8  # ovs 1.5


class Flow(object):
    def __init__(self):
        self.in_port = 0
        self.dl_src = mac.DONTCARE
        self.dl_dst = mac.DONTCARE
        self.dl_type = 0
        self.tp_dst = 0
        self.tp_src = 0
        self.nw_tos = 0
        self.vlan_tci = 0
        self.nw_ttl = 0
        self.nw_proto = 0
        self.arp_sha = 0
        self.arp_tha = 0
        self.nw_src = 0
        self.nw_dst = 0
        self.tun_id = 0
        self.arp_spa = 0
        self.arp_tpa = 0
        self.ipv6_src = []
        self.ipv6_dst = []
        self.nd_target = []
        self.nw_frag = 0
        self.regs = [0] * FLOW_N_REGS
        self.ipv6_label = 0


class FlowWildcards(object):
    def __init__(self):
        self.dl_src_mask = 0
        self.dl_dst_mask = 0
        self.tp_src_mask = 0
        self.tp_dst_mask = 0
        self.nw_src_mask = 0
        self.nw_dst_mask = 0
        self.tun_id_mask = 0
        self.arp_spa_mask = 0
        self.arp_tpa_mask = 0
        self.vlan_tci_mask = 0
        self.ipv6_src_mask = []
        self.ipv6_dst_mask = []
        self.nd_target_mask = []
        self.nw_frag_mask = 0
        self.regs_bits = 0
        self.regs_mask = [0] * FLOW_N_REGS
        self.wildcards = FWW_ALL


class ClsRule(object):
    def __init__(self):
        self.wc = FlowWildcards()
        self.flow = Flow()

    def set_in_port(self, port):
        self.wc.wildcards &= ~FWW_IN_PORT
        self.flow.in_port = port

    def set_dl_dst(self, dl_dst):
        self.flow.dl_dst = dl_dst

    def set_dl_dst_masked(self, dl_dst, mask):
        self.wc.dl_dst_mask = mask
        # bit-wise and of the corresponding elements of dl_dst and mask
        self.flow.dl_dst = mac.haddr_bitand(dl_dst, mask)

    def set_dl_src(self, dl_src):
        self.flow.dl_src = dl_src

    def set_dl_src_masked(self, dl_src, mask):
        self.wc.dl_src_mask = mask
        self.flow.dl_src = mac.haddr_bitand(dl_src, mask)

    def set_dl_type(self, dl_type):
        self.wc.wildcards &= ~FWW_DL_TYPE
        self.flow.dl_type = dl_type

    def set_dl_tci(self, tci):
        self.set_dl_tci_masked(tci, UINT16_MAX)

    def set_dl_tci_masked(self, tci, mask):
        self.wc.vlan_tci_mask = mask
        self.flow.vlan_tci = tci

    def set_tp_src(self, tp_src):
        self.set_tp_src_masked(tp_src, UINT16_MAX)

    def set_tp_src_masked(self, tp_src, mask):
        self.wc.tp_src_mask = mask
        self.flow.tp_src = tp_src & mask

    def set_tp_dst(self, tp_dst):
        self.set_tp_dst_masked(tp_dst, UINT16_MAX)

    def set_tp_dst_masked(self, tp_dst, mask):
        self.wc.tp_dst_mask = mask
        self.flow.tp_dst = tp_dst & mask

    def set_nw_proto(self, nw_proto):
        self.wc.wildcards &= ~FWW_NW_PROTO
        self.flow.nw_proto = nw_proto

    def set_nw_src(self, nw_src):
        self.set_nw_src_masked(nw_src, UINT32_MAX)

    def set_nw_src_masked(self, nw_src, mask):
        self.flow.nw_src = nw_src
        self.wc.nw_src_mask = mask

    def set_nw_dst(self, nw_dst):
        self.set_nw_dst_masked(nw_dst, UINT32_MAX)

    def set_nw_dst_masked(self, nw_dst, mask):
        self.flow.nw_dst = nw_dst
        self.wc.nw_dst_mask = mask

    def set_nw_dscp(self, nw_dscp):
        self.wc.wildcards &= ~FWW_NW_DSCP
        self.flow.nw_tos &= ~IP_DSCP_MASK
        self.flow.nw_tos |= nw_dscp & IP_DSCP_MASK

    def set_icmp_type(self, icmp_type):
        self.set_tp_src(icmp_type)

    def set_icmp_code(self, icmp_code):
        self.set_tp_dst(icmp_code)

    def set_tun_id(self, tun_id):
        self.set_tun_id_masked(tun_id, UINT64_MAX)

    def set_tun_id_masked(self, tun_id, mask):
        self.wc.tun_id_mask = mask
        self.flow.tun_id = tun_id & mask

    def set_nw_ecn(self, nw_ecn):
        self.wc.wildcards &= ~FWW_NW_ECN
        self.flow.nw_tos &= ~IP_ECN_MASK
        self.flow.nw_tos |= nw_ecn & IP_ECN_MASK

    def set_nw_ttl(self, nw_ttl):
        self.wc.wildcards &= ~FWW_NW_TTL
        self.flow.nw_ttl = nw_ttl

    def set_nw_frag(self, nw_frag):
        self.wc.nw_frag_mask |= FLOW_NW_FRAG_MASK
        self.flow.nw_frag = nw_frag

    def set_nw_frag_masked(self, nw_frag, mask):
        self.wc.nw_frag_mask = mask
        self.flow.nw_frag = nw_frag & mask

    def set_arp_spa(self, spa):
        self.set_arp_spa_masked(spa, UINT32_MAX)

    def set_arp_spa_masked(self, spa, mask):
        self.flow.arp_spa = spa
        self.wc.arp_spa_mask = mask

    def set_arp_tpa(self, tpa):
        self.set_arp_tpa_masked(tpa, UINT32_MAX)

    def set_arp_tpa_masked(self, tpa, mask):
        self.flow.arp_tpa = tpa
        self.wc.arp_tpa_mask = mask

    def set_arp_sha(self, sha):
        self.wc.wildcards &= ~FWW_ARP_SHA
        self.flow.arp_sha = sha

    def set_arp_tha(self, tha):
        self.wc.wildcards &= ~FWW_ARP_THA
        self.flow.arp_tha = tha

    def set_icmpv6_type(self, icmp_type):
        self.set_tp_src(icmp_type)

    def set_icmpv6_code(self, icmp_code):
        self.set_tp_dst(icmp_code)

    def set_ipv6_label(self, label):
        self.wc.wildcards &= ~FWW_IPV6_LABEL
        self.flow.ipv6_label = label

    def set_ipv6_label(self, label):
        self.wc.wildcards &= ~FWW_IPV6_LABEL
        self.flow.ipv6_label = label

    def set_ipv6_src_masked(self, src, mask):
        self.wc.ipv6_src_mask = mask
        self.flow.ipv6_src = [x & y for (x, y) in itertools.izip(src, mask)]

    def set_ipv6_src(self, src):
        self.flow.ipv6_src = src

    def set_ipv6_dst_masked(self, dst, mask):
        self.wc.ipv6_dst_mask = mask
        self.flow.ipv6_dst = [x & y for (x, y) in itertools.izip(dst, mask)]

    def set_ipv6_dst(self, dst):
        self.flow.ipv6_dst = dst

    def set_nd_target_masked(self, target, mask):
        self.wc.nd_target_mask = mask
        self.flow.nd_target = [x & y for (x, y) in
                               itertools.izip(target, mask)]

    def set_nd_target(self, target):
        self.flow.nd_target = target

    def set_reg(self, reg_idx, value):
        self.set_reg_masked(reg_idx, value, 0)

    def set_reg_masked(self, reg_idx, value, mask):
        self.wc.regs_mask[reg_idx] = mask
        self.flow.regs[reg_idx] = value
        self.wc.regs_bits |= (1 << reg_idx)

    def flow_format(self):
        # Tunnel ID is only supported by NXM
        if self.wc.tun_id_mask != 0:
            return ofproto_v1_0.NXFF_NXM

        # Masking DL_DST is only supported by NXM
        if self.wc.dl_dst_mask:
            return ofproto_v1_0.NXFF_NXM

        # Masking DL_SRC is only supported by NXM
        if self.wc.dl_src_mask:
            return ofproto_v1_0.NXFF_NXM

        # ECN is only supported by NXM
        if not self.wc.wildcards & FWW_NW_ECN:
            return ofproto_v1_0.NXFF_NXM

        return ofproto_v1_0.NXFF_OPENFLOW10

    def match_tuple(self):
        assert self.flow_format() == ofproto_v1_0.NXFF_OPENFLOW10
        wildcards = ofproto_v1_0.OFPFW_ALL

        if not self.wc.wildcards & FWW_IN_PORT:
            wildcards &= ~ofproto_v1_0.OFPFW_IN_PORT

<<<<<<< HEAD
        if self.flow.dl_src != mac.DONTCARE or self.wc.dl_src_mask:
            wildcards &= ~ofproto.OFPFW_DL_SRC

        if self.flow.dl_dst != mac.DONTCARE or self.wc.dl_dst_mask:
            wildcards &= ~ofproto.OFPFW_DL_DST

        if self.wc.dl_dst_mask:
            wildcards &= ~ofproto.OFPFW_DL_DST
=======
        if self.flow.dl_src != mac.DONTCARE:
            wildcards &= ~ofproto_v1_0.OFPFW_DL_SRC

        if self.flow.dl_dst != mac.DONTCARE:
            wildcards &= ~ofproto_v1_0.OFPFW_DL_DST
>>>>>>> 2a7f2434

        if not self.wc.wildcards & FWW_DL_TYPE:
            wildcards &= ~ofproto_v1_0.OFPFW_DL_TYPE

        # FIXME: Add support for dl_vlan, fl_vlan_pcp, nw_tos, nw_proto,
        # nw_src, nw_dst, tp_src and dp_dst to self
        return (wildcards, self.flow.in_port, self.flow.dl_src,
                self.flow.dl_dst, 0, 0, self.flow.dl_type,
                self.flow.nw_tos & IP_DSCP_MASK, 0, 0, 0, 0, 0)


def _set_nxm_headers(nxm_headers):
    '''Annotate corresponding NXM header'''
    def _set_nxm_headers_dec(self):
        self.nxm_headers = nxm_headers
        return self
    return _set_nxm_headers_dec


def _register_make(cls):
    '''class decorator to Register mf make'''
    assert cls.nxm_headers is not None
    assert cls.nxm_headers is not []
    for nxm_header in cls.nxm_headers:
        assert nxm_header not in _MF_FIELDS
        _MF_FIELDS[nxm_header] = cls.make
    return cls


def mf_from_nxm_header(nxm_header):
    if nxm_header not in _MF_FIELDS:
        return None
    make = _MF_FIELDS.get(nxm_header)
    assert make is not None
    return make(nxm_header)


class MFField(object):
    def __init__(self, nxm_header, pack_str):
        self.nxm_header = nxm_header
        self.pack_str = pack_str
        self.n_bytes = struct.calcsize(pack_str)
        self.n_bits = self.n_bytes * 8

    def _put(self, buf, offset, value):
        ofproto_parser.msg_pack_into(self.pack_str, buf, offset, value)
        return self.n_bytes

    def putw(self, buf, offset, value, mask):
        len_ = self._put(buf, offset, value)
        return len_ + self._put(buf, offset + len_, mask)

    def _is_all_ones(self, value):
        return value == (1 << self.n_bits) - 1

    def putm(self, buf, offset, value, mask):
        if mask == 0:
            return 0
        elif self._is_all_ones(mask):
            return self._put(buf, offset, value)
        else:
            return self.putw(buf, offset, value, mask)

    def _putv6(self, buf, offset, value):
        ofproto_parser.msg_pack_into(self.pack_str, buf, offset,
                                     *value)
        return self.n_bytes

    def putv6(self, buf, offset, value, mask):
        len_ = self._putv6(buf, offset, value)
        if len(mask):
            return len_ + self._putv6(buf, offset + len_, mask)
        return len_


@_register_make
@_set_nxm_headers([ofproto_v1_0.NXM_OF_IN_PORT])
class MFInPort(MFField):
    @classmethod
    def make(cls, header):
        return cls(header, MF_PACK_STRING_BE16)

    def put(self, buf, offset, rule):
        return self._put(buf, offset, rule.flow.in_port)


@_register_make
@_set_nxm_headers([ofproto_v1_0.NXM_OF_ETH_DST, ofproto_v1_0.NXM_OF_ETH_DST_W])
class MFEthDst(MFField):
    @classmethod
    def make(cls, header):
        return cls(header, MF_PACK_STRING_MAC)

    def put(self, buf, offset, rule):
        if rule.wc.dl_dst_mask:
            return self.putw(buf, offset, rule.flow.dl_dst,
                             rule.wc.dl_dst_mask)
        else:
            return self._put(buf, offset, rule.flow.dl_dst)


@_register_make
@_set_nxm_headers([ofproto_v1_0.NXM_OF_ETH_SRC, ofproto_v1_0.NXM_OF_ETH_SRC_W])
class MFEthSrc(MFField):
    @classmethod
    def make(cls, header):
        return cls(header, MF_PACK_STRING_MAC)

    def put(self, buf, offset, rule):
        if rule.wc.dl_src_mask:
            return self.putw(buf, offset, rule.flow.dl_src,
                             rule.wc.dl_src_mask)
        else:
            return self._put(buf, offset, rule.flow.dl_src)


@_register_make
@_set_nxm_headers([ofproto_v1_0.NXM_OF_ETH_TYPE])
class MFEthType(MFField):
    @classmethod
    def make(cls, header):
        return cls(header, MF_PACK_STRING_BE16)

    def put(self, buf, offset, rule):
        return self._put(buf, offset, rule.flow.dl_type)


@_register_make
@_set_nxm_headers([ofproto_v1_0.NXM_OF_VLAN_TCI,
                   ofproto_v1_0.NXM_OF_VLAN_TCI_W])
class MFVlan(MFField):
    @classmethod
    def make(cls, header):
        return cls(header, MF_PACK_STRING_BE16)

    def put(self, buf, offset, rule):
        return self.putm(buf, offset, rule.flow.vlan_tci,
                         rule.wc.vlan_tci_mask)


@_register_make
@_set_nxm_headers([ofproto_v1_0.NXM_OF_IP_TOS])
class MFIPDSCP(MFField):
    @classmethod
    def make(cls, header):
        return cls(header, MF_PACK_STRING_8)

    def put(self, buf, offset, rule):
        return self._put(buf, offset,
                         rule.flow.nw_tos & IP_DSCP_MASK)


@_register_make
@_set_nxm_headers([ofproto_v1_0.NXM_NX_TUN_ID, ofproto_v1_0.NXM_NX_TUN_ID_W])
class MFTunId(MFField):
    @classmethod
    def make(cls, header):
        return cls(header, MF_PACK_STRING_BE64)

    def put(self, buf, offset, rule):
        return self.putm(buf, offset, rule.flow.tun_id, rule.wc.tun_id_mask)


@_register_make
@_set_nxm_headers([ofproto_v1_0.NXM_OF_IP_SRC, ofproto_v1_0.NXM_OF_IP_SRC_W])
class MFIPSrc(MFField):
    @classmethod
    def make(cls, header):
        return cls(header, MF_PACK_STRING_BE32)

    def put(self, buf, offset, rule):
        return self.putm(buf, offset, rule.flow.nw_src, rule.wc.nw_src_mask)


@_register_make
@_set_nxm_headers([ofproto_v1_0.NXM_OF_IP_DST, ofproto_v1_0.NXM_OF_IP_DST_W])
class MFIPDst(MFField):
    @classmethod
    def make(cls, header):
        return cls(header, MF_PACK_STRING_BE32)

    def put(self, buf, offset, rule):
        return self.putm(buf, offset, rule.flow.nw_dst, rule.wc.nw_dst_mask)


@_register_make
@_set_nxm_headers([ofproto_v1_0.NXM_NX_IP_ECN])
class MFIPECN(MFField):
    @classmethod
    def make(cls, header):
        return cls(header, MF_PACK_STRING_8)

    def put(self, buf, offset, rule):
        return self._put(buf, offset,
                         rule.flow.nw_tos & IP_ECN_MASK)


@_register_make
@_set_nxm_headers([ofproto_v1_0.NXM_NX_IP_TTL])
class MFIPTTL(MFField):
    @classmethod
    def make(cls, header):
        return cls(header, MF_PACK_STRING_8)

    def put(self, buf, offset, rule):
        return self._put(buf, offset, rule.flow.nw_ttl)


@_register_make
@_set_nxm_headers([ofproto_v1_0.NXM_OF_IP_PROTO])
class MFIPProto(MFField):
    @classmethod
    def make(cls, header):
        return cls(header, MF_PACK_STRING_8)

    def put(self, buf, offset, rule):
        return self._put(buf, offset, rule.flow.nw_proto)


@_register_make
@_set_nxm_headers([ofproto_v1_0.NXM_OF_TCP_SRC, ofproto_v1_0.NXM_OF_TCP_SRC_W,
                   ofproto_v1_0.NXM_OF_UDP_SRC, ofproto_v1_0.NXM_OF_UDP_SRC_W])
class MFTPSRC(MFField):
    @classmethod
    def make(cls, header):
        return cls(header, MF_PACK_STRING_BE16)

    def put(self, buf, offset, rule):
        return self.putm(buf, offset, rule.flow.tp_src, rule.wc.tp_src_mask)


@_register_make
@_set_nxm_headers([ofproto_v1_0.NXM_OF_ARP_SPA, ofproto_v1_0.NXM_OF_ARP_SPA_W])
class MFArpSpa(MFField):
    @classmethod
    def make(cls, header):
        return cls(header, MF_PACK_STRING_BE32)

    def put(self, buf, offset, rule):
        return self.putm(buf, offset, rule.flow.arp_spa, rule.wc.arp_spa_mask)


@_register_make
@_set_nxm_headers([ofproto_v1_0.NXM_OF_ARP_TPA, ofproto_v1_0.NXM_OF_ARP_TPA_W])
class MFArpTpa(MFField):
    @classmethod
    def make(cls, header):
        return cls(header, MF_PACK_STRING_BE32)

    def put(self, buf, offset, rule):
        return self.putm(buf, offset, rule.flow.arp_tpa, rule.wc.arp_tpa_mask)


@_register_make
@_set_nxm_headers([ofproto_v1_0.NXM_NX_ARP_SHA])
class MFArpSha(MFField):
    @classmethod
    def make(cls, header):
        return cls(header, MF_PACK_STRING_MAC)

    def put(self, buf, offset, rule):
        return self._put(buf, offset, rule.flow.arp_sha)


@_register_make
@_set_nxm_headers([ofproto_v1_0.NXM_NX_IPV6_SRC,
                   ofproto_v1_0.NXM_NX_IPV6_SRC_W])
class MFIPV6Src(MFField):
    @classmethod
    def make(cls, header):
        return cls(header, '!4I')

    def put(self, buf, offset, rule):
        return self.putv6(buf, offset,
                          rule.flow.ipv6_src,
                          rule.wc.ipv6_src_mask)


@_register_make
@_set_nxm_headers([ofproto_v1_0.NXM_NX_IPV6_DST,
                   ofproto_v1_0.NXM_NX_IPV6_DST_W])
class MFIPV6Dst(MFField):
    @classmethod
    def make(cls, header):
        return cls(header, '!4I')

    def put(self, buf, offset, rule):
        return self.putv6(buf, offset,
                          rule.flow.ipv6_dst,
                          rule.wc.ipv6_dst_mask)


@_register_make
@_set_nxm_headers([ofproto_v1_0.NXM_NX_ND_TARGET,
                   ofproto_v1_0.NXM_NX_ND_TARGET_W])
class MFNdTarget(MFField):
    @classmethod
    def make(cls, header):
        return cls(header, '!4I')

    def put(self, buf, offset, rule):
        return self.putv6(buf, offset,
                          rule.flow.nd_target,
                          rule.wc.nd_target_mask)


@_register_make
@_set_nxm_headers([ofproto_v1_0.NXM_NX_IP_FRAG,
                   ofproto_v1_0.NXM_NX_IP_FRAG_W])
class MFIpFrag(MFField):
    @classmethod
    def make(cls, header):
        return cls(header, '!B')

    def put(self, buf, offset, rule):
        if rule.wc.nw_frag_mask == FLOW_NW_FRAG_MASK:
            return self._put(buf, offset, rule.flow.nw_frag)
        else:
            return self.putw(buf, offset, rule.flow.nw_frag,
                             rule.wc.nw_frag_mask & FLOW_NW_FRAG_MASK)


@_register_make
@_set_nxm_headers([ofproto_v1_0.NXM_NX_ARP_THA])
class MFArpTha(MFField):
    @classmethod
    def make(cls, header):
        return cls(header, MF_PACK_STRING_MAC)

    def put(self, buf, offset, rule):
        return self._put(buf, offset, rule.flow.arp_tha)


@_register_make
@_set_nxm_headers([ofproto_v1_0.NXM_OF_ICMP_TYPE])
class MFICMPType(MFField):
    @classmethod
    def make(cls, header):
        return cls(header, MF_PACK_STRING_8)

    def put(self, buf, offset, rule):
        return self._put(buf, offset, rule.flow.tp_src)


@_register_make
@_set_nxm_headers([ofproto_v1_0.NXM_OF_ICMP_CODE])
class MFICMPCode(MFField):
    @classmethod
    def make(cls, header):
        return cls(header, MF_PACK_STRING_8)

    def put(self, buf, offset, rule):
        return self._put(buf, offset, rule.flow.tp_dst)


@_register_make
@_set_nxm_headers([ofproto_v1_0.NXM_NX_ICMPV6_TYPE])
class MFICMPV6Type(MFField):
    @classmethod
    def make(cls, header):
        return cls(header, MF_PACK_STRING_8)

    def put(self, buf, offset, rule):
        return self._put(buf, offset, rule.flow.tp_src)


@_register_make
@_set_nxm_headers([ofproto_v1_0.NXM_NX_ICMPV6_CODE])
class MFICMPV6Code(MFField):
    @classmethod
    def make(cls, header):
        return cls(header, MF_PACK_STRING_8)

    def put(self, buf, offset, rule):
        return self._put(buf, offset, rule.flow.tp_dst)


@_register_make
@_set_nxm_headers([ofproto_v1_0.NXM_NX_IPV6_LABEL])
class MFICMPV6Label(MFField):
    @classmethod
    def make(cls, header):
        return cls(header, MF_PACK_STRING_BE32)

    def put(self, buf, offset, rule):
        return self._put(buf, offset, rule.flow.ipv6_label)


@_register_make
@_set_nxm_headers([ofproto_v1_0.nxm_nx_reg(i) for i in range(FLOW_N_REGS)]
                  + [ofproto_v1_0.nxm_nx_reg_w(i) for i in range(FLOW_N_REGS)])
class MFRegister(MFField):
    @classmethod
    def make(cls, header):
        return cls(header, MF_PACK_STRING_BE32)

    def put(self, buf, offset, rule):
        for i in range(FLOW_N_REGS):
            if (ofproto_v1_0.nxm_nx_reg(i) == self.nxm_header or
                ofproto_v1_0.nxm_nx_reg_w(i) == self.nxm_header):
                if rule.wc.regs_mask[i]:
                    return self.putm(buf, offset, rule.flow.regs[i],
                                     rule.wc.regs_mask[i])
                else:
                    return self._put(buf, offset, rule.flow.regs[i])


def serialize_nxm_match(rule, buf, offset):
    old_offset = offset

    if not rule.wc.wildcards & FWW_IN_PORT:
        offset += nxm_put(buf, offset, ofproto_v1_0.NXM_OF_IN_PORT, rule)

    # Ethernet.
    if rule.flow.dl_dst != mac.DONTCARE:
        if rule.wc.dl_dst_mask:
            header = ofproto_v1_0.NXM_OF_ETH_DST_W
        else:
            header = ofproto_v1_0.NXM_OF_ETH_DST
        offset += nxm_put(buf, offset, header, rule)

    if rule.flow.dl_src != mac.DONTCARE:
        if rule.wc.dl_src_mask:
            header = ofproto_v1_0.NXM_OF_ETH_SRC_W
        else:
            header = ofproto_v1_0.NXM_OF_ETH_SRC
        offset += nxm_put(buf, offset, header, rule)

    if not rule.wc.wildcards & FWW_DL_TYPE:
        offset += nxm_put(buf, offset, ofproto_v1_0.NXM_OF_ETH_TYPE, rule)

    # 802.1Q
    if rule.wc.vlan_tci_mask != 0:
        if rule.wc.vlan_tci_mask == UINT16_MAX:
            header = ofproto_v1_0.NXM_OF_VLAN_TCI
        else:
            header = ofproto_v1_0.NXM_OF_VLAN_TCI_W
        offset += nxm_put(buf, offset, header, rule)

    # L3
    if not rule.wc.wildcards & FWW_NW_DSCP:
        offset += nxm_put(buf, offset, ofproto_v1_0.NXM_OF_IP_TOS, rule)
    if not rule.wc.wildcards & FWW_NW_ECN:
        offset += nxm_put(buf, offset, ofproto_v1_0.NXM_NX_IP_ECN, rule)
    if not rule.wc.wildcards & FWW_NW_TTL:
        offset += nxm_put(buf, offset, ofproto_v1_0.NXM_NX_IP_TTL, rule)
    if not rule.wc.wildcards & FWW_NW_PROTO:
        offset += nxm_put(buf, offset, ofproto_v1_0.NXM_OF_IP_PROTO, rule)

    if not rule.wc.wildcards & FWW_NW_PROTO and (rule.flow.nw_proto
                                                 == inet.IPPROTO_ICMP):
        if rule.wc.tp_src_mask != 0:
            offset += nxm_put(buf, offset, ofproto_v1_0.NXM_OF_ICMP_TYPE, rule)
        if rule.wc.tp_dst_mask != 0:
            offset += nxm_put(buf, offset, ofproto_v1_0.NXM_OF_ICMP_CODE, rule)

    if rule.flow.tp_src != 0:
        if rule.flow.nw_proto == 6:
            if rule.wc.tp_src_mask == UINT16_MAX:
                header = ofproto_v1_0.NXM_OF_TCP_SRC
            else:
                header = ofproto_v1_0.NXM_OF_TCP_SRC_W
        elif rule.flow.nw_proto == 17:
            if rule.wc.tp_src_mask == UINT16_MAX:
                header = ofproto_v1_0.NXM_OF_UDP_SRC
            else:
                header = ofproto_v1_0.NXM_OF_UDP_SRC_W
        else:
            header = 0
        if header != 0:
            offset += nxm_put(buf, offset, header, rule)

    if rule.flow.tp_dst != 0:
        if rule.flow.nw_proto == 6:
            if rule.wc.tp_dst_mask == UINT16_MAX:
                header = ofproto_v1_0.NXM_OF_TCP_DST
            else:
                header = ofproto_v1_0.NXM_OF_TCP_DST_W
        elif rule.flow.nw_proto == 17:
            if rule.wc.tp_dst_mask == UINT16_MAX:
                header = ofproto_v1_0.NXM_OF_UDP_DST
            else:
                header = ofproto_v1_0.NXM_OF_UDP_DST_W
        else:
            header = 0
        if header != 0:
            offset += nxm_put(buf, offset, header, rule)

    # IP Source and Destination
    if rule.flow.nw_src != 0:
        if rule.wc.nw_src_mask == UINT32_MAX:
            header = ofproto_v1_0.NXM_OF_IP_SRC
        else:
            header = ofproto_v1_0.NXM_OF_IP_SRC_W
        offset += nxm_put(buf, offset, header, rule)

    if rule.flow.nw_dst != 0:
        if rule.wc.nw_dst_mask == UINT32_MAX:
            header = ofproto_v1_0.NXM_OF_IP_DST
        else:
            header = ofproto_v1_0.NXM_OF_IP_DST_W
        offset += nxm_put(buf, offset, header, rule)

    # IPv6
    if not rule.wc.wildcards & FWW_NW_PROTO and (rule.flow.nw_proto
                                                 == inet.IPPROTO_ICMPV6):
        if rule.wc.tp_src_mask != 0:
            offset += nxm_put(buf, offset, ofproto_v1_0.NXM_NX_ICMPV6_TYPE,
                              rule)
        if rule.wc.tp_dst_mask != 0:
            offset += nxm_put(buf, offset, ofproto_v1_0.NXM_NX_ICMPV6_CODE,
                              rule)

    if not rule.wc.wildcards & FWW_IPV6_LABEL:
        offset += nxm_put(buf, offset, ofproto_v1_0.NXM_NX_IPV6_LABEL, rule)

    if len(rule.flow.ipv6_src):
        if len(rule.wc.ipv6_src_mask):
            header = ofproto_v1_0.NXM_NX_IPV6_SRC_W
        else:
            header = ofproto_v1_0.NXM_NX_IPV6_SRC
        offset += nxm_put(buf, offset, header, rule)

    if len(rule.flow.ipv6_dst):
        if len(rule.wc.ipv6_dst_mask):
            header = ofproto_v1_0.NXM_NX_IPV6_DST_W
        else:
            header = ofproto_v1_0.NXM_NX_IPV6_DST
        offset += nxm_put(buf, offset, header, rule)

    if len(rule.flow.nd_target):
        if len(rule.wc.nd_target_mask):
            header = ofproto_v1_0.NXM_NX_ND_TARGET_W
        else:
            header = ofproto_v1_0.NXM_NX_ND_TARGET
        offset += nxm_put(buf, offset, header, rule)

    # ARP
    if rule.flow.arp_spa != 0:
        if rule.wc.arp_spa_mask == UINT32_MAX:
            header = ofproto_v1_0.NXM_OF_ARP_SPA
        else:
            header = ofproto_v1_0.NXM_OF_ARP_SPA_W
        offset += nxm_put(buf, offset, header, rule)

    if rule.flow.arp_tpa != 0:
        if rule.wc.arp_tpa_mask == UINT32_MAX:
            header = ofproto_v1_0.NXM_OF_ARP_TPA
        else:
            header = ofproto_v1_0.NXM_OF_ARP_TPA_W
        offset += nxm_put(buf, offset, header, rule)

    if not rule.wc.wildcards & FWW_ARP_SHA:
        offset += nxm_put(buf, offset, ofproto_v1_0.NXM_NX_ARP_SHA, rule)
    if not rule.wc.wildcards & FWW_ARP_THA:
        offset += nxm_put(buf, offset, ofproto_v1_0.NXM_NX_ARP_THA, rule)

    if rule.flow.nw_frag:
        if rule.wc.nw_frag_mask == FLOW_NW_FRAG_MASK:
            header = ofproto_v1_0.NXM_NX_IP_FRAG
        else:
            header = ofproto_v1_0.NXM_NX_IP_FRAG_W
        offset += nxm_put(buf, offset, header, rule)

    # Tunnel Id
    if rule.wc.tun_id_mask != 0:
        if rule.wc.tun_id_mask == UINT64_MAX:
            header = ofproto_v1_0.NXM_NX_TUN_ID
        else:
            header = ofproto_v1_0.NXM_NX_TUN_ID_W
        offset += nxm_put(buf, offset, header, rule)

    # XXX: Cookie

    for i in range(FLOW_N_REGS):
        if rule.wc.regs_bits & (1 << i):
            if rule.wc.regs_mask[i]:
                header = ofproto_v1_0.nxm_nx_reg_w(i)
            else:
                header = ofproto_v1_0.nxm_nx_reg(i)
            offset += nxm_put(buf, offset, header, rule)

    # Pad
    pad_len = round_up(offset) - offset
    ofproto_parser.msg_pack_into("%dx" % pad_len, buf, offset)

    # The returned length, the match_len, does not include the pad
    return offset - old_offset


def nxm_put(buf, offset, header, rule):
    nxm = NXMatch(header)
    len_ = nxm.put_header(buf, offset)
    mf = mf_from_nxm_header(nxm.header)
    return len_ + mf.put(buf, offset + len_, rule)


def round_up(length):
    return (length + 7) / 8 * 8  # Round up to a multiple of 8


class NXMatch(object):
    def __init__(self, header):
        self.header = header

    @classmethod
    def parser(cls, buf, offset, match_len):
        if match_len < 4:
            raise exception.OFPMalformedMessage
        (header,) = struct.unpack_from(ofproto_v1_0.NXM_HEADER_PACK_STRING,
                                       buf, offset)
        instance = cls(header)
        payload_len = instance.length()
        if payload_len == 0 or match_len < payload_len + 4:
            raise exception.OFPMalformedMessage
        return instance

    def vendor(self):
        return self.header >> 16

    def field(self):
        return (self.header >> 9) % 0x7f

    def type(self):
        return (self.header >> 9) % 0x7fffff

    def hasmask(self):
        return (self.header >> 8) & 1

    def length(self):
        return self.header & 0xff

    def show(self):
        return ('%08x (vendor=%x, field=%x, hasmask=%x len=%x)' %
                (self.header, self.vendor(), self.field(),
                 self.hasmask(), self.length()))

    def put_header(self, buf, offset):
        ofproto_parser.msg_pack_into(ofproto_v1_0.NXM_HEADER_PACK_STRING,
                                     buf, offset, self.header)
        return struct.calcsize(ofproto_v1_0.NXM_HEADER_PACK_STRING)<|MERGE_RESOLUTION|>--- conflicted
+++ resolved
@@ -305,22 +305,11 @@
         if not self.wc.wildcards & FWW_IN_PORT:
             wildcards &= ~ofproto_v1_0.OFPFW_IN_PORT
 
-<<<<<<< HEAD
-        if self.flow.dl_src != mac.DONTCARE or self.wc.dl_src_mask:
-            wildcards &= ~ofproto.OFPFW_DL_SRC
-
-        if self.flow.dl_dst != mac.DONTCARE or self.wc.dl_dst_mask:
-            wildcards &= ~ofproto.OFPFW_DL_DST
-
-        if self.wc.dl_dst_mask:
-            wildcards &= ~ofproto.OFPFW_DL_DST
-=======
         if self.flow.dl_src != mac.DONTCARE:
             wildcards &= ~ofproto_v1_0.OFPFW_DL_SRC
 
         if self.flow.dl_dst != mac.DONTCARE:
             wildcards &= ~ofproto_v1_0.OFPFW_DL_DST
->>>>>>> 2a7f2434
 
         if not self.wc.wildcards & FWW_DL_TYPE:
             wildcards &= ~ofproto_v1_0.OFPFW_DL_TYPE
